# -*- coding: utf-8 -*-

# This code is part of Qiskit.
#
# (C) Copyright IBM 2018, 2019.
#
# This code is licensed under the Apache License, Version 2.0. You may
# obtain a copy of this license in the LICENSE.txt file in the root directory
# of this source tree or at http://www.apache.org/licenses/LICENSE-2.0.
#
# Any modifications or derivative works of this code must retain this
# copyright notice, and modified files need to carry a notice indicating
# that they have been altered from the originals.

import setuptools
import inspect
import sys
import os

long_description = """<a href="https://qiskit.org/aqua" rel=nofollow>Qiskit Aqua</a> is an extensible,
 modular, open-source library of quantum computing algorithms.
 Researchers can experiment with Aqua algorithms, on near-term quantum devices and simulators,
 and can also get involved by contributing new algorithms and algorithm-supporting objects,
 such as optimizers and variational forms. Qiskit Aqua is used by Qiskit Aqua Chemistry,
 Qiskit Aqua Machine Learning, and Qiskit Aqua Optimization to experiment with real-world applications to quantum computing."""

requirements = [
<<<<<<< HEAD
    "qiskit-terra>=0.9.0",
    "qiskit-ignis>=0.2.0,<0.3.0",
=======
    "qiskit-terra>=0.11.0",
    "qiskit-ignis>=0.2.0",
>>>>>>> f36b2ac2
    "scipy>=1.0",
    "sympy>=1.3",
    "numpy>=1.13",
    "psutil>=5",
    "jsonschema>=2.6",
    "scikit-learn>=0.20.0",
    "cvxopt",
    "dlx",
    "docplex",
    "fastdtw",
    "quandl",
    "setuptools>=40.1.0",
    "h5py",
    "networkx>=2.2",
    "pyscf; sys_platform != 'win32'",
]

if not hasattr(setuptools, 'find_namespace_packages') or not inspect.ismethod(setuptools.find_namespace_packages):
    print("Your setuptools version:'{}' does not support PEP 420 (find_namespace_packages). "
          "Upgrade it to version >='40.1.0' and repeat install.".format(setuptools.__version__))
    sys.exit(1)

VERSION_PATH = os.path.join(os.path.dirname(__file__), "qiskit", "aqua", "VERSION.txt")
with open(VERSION_PATH, "r") as version_file:
    VERSION = version_file.read().strip()

setuptools.setup(
    name='qiskit-aqua',
    version=VERSION,
    description='Qiskit Aqua: An extensible library of quantum computing algorithms',
    long_description=long_description,
    long_description_content_type="text/markdown",
    url='https://github.com/Qiskit/qiskit-aqua',
    author='Qiskit Aqua Development Team',
    author_email='qiskit@us.ibm.com',
    license='Apache-2.0',
    classifiers=(
        "Environment :: Console",
        "License :: OSI Approved :: Apache Software License",
        "Intended Audience :: Developers",
        "Intended Audience :: Science/Research",
        "Operating System :: Microsoft :: Windows",
        "Operating System :: MacOS",
        "Operating System :: POSIX :: Linux",
        "Programming Language :: Python :: 3.5",
        "Programming Language :: Python :: 3.6",
        "Programming Language :: Python :: 3.7",
        "Topic :: Scientific/Engineering"
    ),
    keywords='qiskit sdk quantum aqua',
    packages=setuptools.find_namespace_packages(exclude=['test*']),
    install_requires=requirements,
    include_package_data=True,
    python_requires=">=3.5",
    extras_require={
        'torch': ["torch; sys_platform != 'win32'"],
    },
    zip_safe=False
)<|MERGE_RESOLUTION|>--- conflicted
+++ resolved
@@ -25,13 +25,8 @@
  Qiskit Aqua Machine Learning, and Qiskit Aqua Optimization to experiment with real-world applications to quantum computing."""
 
 requirements = [
-<<<<<<< HEAD
-    "qiskit-terra>=0.9.0",
-    "qiskit-ignis>=0.2.0,<0.3.0",
-=======
     "qiskit-terra>=0.11.0",
     "qiskit-ignis>=0.2.0",
->>>>>>> f36b2ac2
     "scipy>=1.0",
     "sympy>=1.3",
     "numpy>=1.13",
