# -*- coding: utf-8 -*-

# This code is part of Qiskit.
#
# (C) Copyright IBM 2018, 2020.
#
# This code is licensed under the Apache License, Version 2.0. You may
# obtain a copy of this license in the LICENSE.txt file in the root directory
# of this source tree or at http://www.apache.org/licenses/LICENSE-2.0.
#
# Any modifications or derivative works of this code must retain this
# copyright notice, and modified files need to carry a notice indicating
# that they have been altered from the originals.

"""The Variational Quantum Eigensolver algorithm.

See https://arxiv.org/abs/1304.3061
"""

from typing import Optional, List, Callable, Union, Dict, Any
import logging
import warnings
from time import time
import numpy as np

from qiskit import ClassicalRegister, QuantumCircuit
from qiskit.circuit import Parameter
from qiskit.circuit.library import RealAmplitudes
from qiskit.providers import BaseBackend
from qiskit.aqua import QuantumInstance, AquaError
from qiskit.aqua.algorithms import QuantumAlgorithm
from qiskit.aqua.operators import (OperatorBase, ExpectationBase, ExpectationFactory, StateFn,
                                   CircuitStateFn, LegacyBaseOperator, ListOp, I, CircuitSampler)
from qiskit.aqua.components.optimizers import Optimizer, SLSQP
from qiskit.aqua.components.variational_forms import VariationalForm
from qiskit.aqua.utils.validation import validate_min
from ..vq_algorithm import VQAlgorithm, VQResult
from .minimum_eigen_solver import MinimumEigensolver, MinimumEigensolverResult

logger = logging.getLogger(__name__)

# disable check for var_forms, optimizer setter because of pylint bug
# pylint: disable=no-member


class VQE(VQAlgorithm, MinimumEigensolver):
    r"""The Variational Quantum Eigensolver algorithm.

    `VQE <https://arxiv.org/abs/1304.3061>`__ is a hybrid algorithm that uses a
    variational technique and interleaves quantum and classical computations in order to find
    the minimum eigenvalue of the Hamiltonian :math:`H` of a given system.

    An instance of VQE requires defining two algorithmic sub-components:
    a trial state (ansatz) from Aqua's :mod:`~qiskit.aqua.components.variational_forms`, and one
    of the classical :mod:`~qiskit.aqua.components.optimizers`. The ansatz is varied, via its set
    of parameters, by the optimizer, such that it works towards a state, as determined by the
    parameters applied to the variational form, that will result in the minimum expectation value
    being measured of the input operator (Hamiltonian).

    An optional array of parameter values, via the *initial_point*, may be provided as the
    starting point for the search of the minimum eigenvalue. This feature is particularly useful
    such as when there are reasons to believe that the solution point is close to a particular
    point.  As an example, when building the dissociation profile of a molecule,
    it is likely that using the previous computed optimal solution as the starting
    initial point for the next interatomic distance is going to reduce the number of iterations
    necessary for the variational algorithm to converge.  Aqua provides an
    `initial point tutorial <https://github.com/Qiskit/qiskit-tutorials-community/blob/master
    /chemistry/h2_vqe_initial_point.ipynb>`__ detailing this use case.

    The length of the *initial_point* list value must match the number of the parameters
    expected by the variational form being used. If the *initial_point* is left at the default
    of ``None``, then VQE will look to the variational form for a preferred value, based on its
    given initial state. If the variational form returns ``None``,
    then a random point will be generated within the parameter bounds set, as per above.
    If the variational form provides ``None`` as the lower bound, then VQE
    will default it to :math:`-2\pi`; similarly, if the variational form returns ``None``
    as the upper bound, the default value will be :math:`2\pi`.

    .. note::

        The VQE stores the parameters of ``var_form`` sorted by name to map the values
        provided by the optimizer to the circuit. This is done to ensure reproducible results,
        for example such that running the optimization twice with same random seeds yields the
        same result. Also, the ``optimal_point`` of the result object can be used as initial
        point of another VQE run by passing it as ``initial_point`` to the initializer.

    """

    def __init__(self,
                 operator: Optional[Union[OperatorBase, LegacyBaseOperator]] = None,
                 var_form: Optional[Union[QuantumCircuit, VariationalForm]] = None,
                 optimizer: Optional[Optimizer] = None,
                 initial_point: Optional[np.ndarray] = None,
                 expectation: Optional[ExpectationBase] = None,
                 include_custom: bool = False,
                 max_evals_grouped: int = 1,
                 aux_operators: Optional[List[Optional[Union[OperatorBase,
                                                             LegacyBaseOperator]]]] = None,
                 callback: Optional[Callable[[int, np.ndarray, float, float], None]] = None,
                 quantum_instance: Optional[Union[QuantumInstance, BaseBackend]] = None) -> None:
        """

        Args:
            operator: Qubit operator of the Observable
            var_form: A parameterized circuit used as Ansatz for the wave function.
            optimizer: A classical optimizer.
            initial_point: An optional initial point (i.e. initial parameter values)
                for the optimizer. If ``None`` then VQE will look to the variational form for a
                preferred point and if not will simply compute a random one.
            expectation: The Expectation converter for taking the average value of the
                Observable over the var_form state function. When ``None`` (the default) an
                :class:`~qiskit.aqua.operators.expectations.ExpectationFactory` is used to select
                an appropriate expectation based on the operator and backend. When using Aer
                qasm_simulator backend, with paulis, it is however much faster to leverage custom
                Aer function for the computation but, although VQE performs much faster
                with it, the outcome is ideal, with no shot noise, like using a state vector
                simulator. If you are just looking for the quickest performance when choosing Aer
                qasm_simulator and the lack of shot noise is not an issue then set `include_custom`
                parameter here to ``True`` (defaults to ``False``).
            include_custom: When `expectation` parameter here is None setting this to ``True`` will
                allow the factory to include the custom Aer pauli expectation.
            max_evals_grouped: Max number of evaluations performed simultaneously. Signals the
                given optimizer that more than one set of parameters can be supplied so that
                potentially the expectation values can be computed in parallel. Typically this is
                possible when a finite difference gradient is used by the optimizer such that
                multiple points to compute the gradient can be passed and if computed in parallel
                improve overall execution time.
            aux_operators: Optional list of auxiliary operators to be evaluated with the
                eigenstate of the minimum eigenvalue main result and their expectation values
                returned. For instance in chemistry these can be dipole operators, total particle
                count operators so we can get values for these at the ground state.
            callback: a callback that can access the intermediate data during the optimization.
                Four parameter values are passed to the callback as follows during each evaluation
                by the optimizer for its current set of parameters as it works towards the minimum.
                These are: the evaluation count, the optimizer parameters for the
                variational form, the evaluated mean and the evaluated standard deviation.`
            quantum_instance: Quantum Instance or Backend
        """
        validate_min('max_evals_grouped', max_evals_grouped, 1)
        if var_form is None:
            var_form = RealAmplitudes()

        if optimizer is None:
            optimizer = SLSQP()

        # set the initial point to the preferred parameters of the variational form
        if initial_point is None and hasattr(var_form, 'preferred_init_points'):
            initial_point = var_form.preferred_init_points

        self._max_evals_grouped = max_evals_grouped
        self._circuit_sampler = None  # type: Optional[CircuitSampler]
        self._expectation = expectation
<<<<<<< HEAD
=======
        self._user_valid_expectation = self._expectation is not None
>>>>>>> 7735260c
        self._include_custom = include_custom
        self._expect_op = None
        self._operator = None

        super().__init__(var_form=var_form,
                         optimizer=optimizer,
                         cost_fn=self._energy_evaluation,
                         initial_point=initial_point,
                         quantum_instance=quantum_instance)
        self._ret = None  # type: Dict[str, Any]
        self._eval_time = None
        self._optimizer.set_max_evals_grouped(max_evals_grouped)
        self._callback = callback

        if operator is not None:
            self.operator = operator
        self.aux_operators = aux_operators

        self._eval_count = 0
        logger.info(self.print_settings())

    @property
    def operator(self) -> Optional[OperatorBase]:
        """ Returns operator """
        return self._operator

    @operator.setter
    def operator(self, operator: Union[OperatorBase, LegacyBaseOperator]) -> None:
        """ set operator """
        if isinstance(operator, LegacyBaseOperator):
            operator = operator.to_opflow()
        self._operator = operator
        self._expect_op = None
        self._check_operator_varform()
        # Expectation was not passed by user, try to create one
        if not self._user_valid_expectation:
            self._try_set_expectation_value_from_factory()

<<<<<<< HEAD
    def _try_set_expectation_value_from_factory(self):
        if self.operator and self.quantum_instance:
            self.expectation = ExpectationFactory.build(operator=self.operator,
                                                        backend=self.quantum_instance,
                                                        include_custom=self._include_custom)
=======
    def _try_set_expectation_value_from_factory(self) -> None:
        if self.operator is not None and self.quantum_instance is not None:
            self._set_expectation(ExpectationFactory.build(operator=self.operator,
                                                           backend=self.quantum_instance,
                                                           include_custom=self._include_custom))

    def _set_expectation(self, exp: ExpectationBase) -> None:
        self._expectation = exp
        self._user_valid_expectation = False
        self._expect_op = None
>>>>>>> 7735260c

    @QuantumAlgorithm.quantum_instance.setter
    def quantum_instance(self, quantum_instance: Union[QuantumInstance, BaseBackend]) -> None:
        """ set quantum_instance """
        super(VQE, self.__class__).quantum_instance.__set__(self, quantum_instance)

        self._circuit_sampler = CircuitSampler(self._quantum_instance)
        # Expectation was not passed by user, try to create one
        if not self._user_valid_expectation:
            self._try_set_expectation_value_from_factory()

    @property
    def expectation(self) -> ExpectationBase:
        """ The expectation value algorithm used to construct the expectation measurement from
        the observable. """
        return self._expectation

    @expectation.setter
    def expectation(self, exp: ExpectationBase) -> None:
        self._set_expectation(exp)
        self._user_valid_expectation = self._expectation is not None

    @property
    def aux_operators(self) -> Optional[List[Optional[OperatorBase]]]:
        """ Returns aux operators """
        return self._aux_operators

    @aux_operators.setter
    def aux_operators(self,
                      aux_operators: Optional[List[Optional[Union[OperatorBase,
                                                                  LegacyBaseOperator]]]]) -> None:
        """ Set aux operators """
        # We need to handle the array entries being Optional i.e. having value None
        self._aux_op_nones = None
        if isinstance(aux_operators, list):
            self._aux_op_nones = [op is None for op in aux_operators]
            zero_op = I.tensorpower(self.operator.num_qubits) * 0.0
            converted = [op.to_opflow() if op else zero_op for op in aux_operators]
            # For some reason Chemistry passes aux_ops with 0 qubits and paulis sometimes.
            converted = [zero_op if op == 0 else op for op in converted]
            aux_operators = ListOp(converted)
        elif isinstance(aux_operators, LegacyBaseOperator):
            aux_operators = [aux_operators.to_opflow()]
        self._aux_operators = aux_operators

    def _check_operator_varform(self):
        """Check that the number of qubits of operator and variational form match."""
        if self.operator is not None and self.var_form is not None:
            if self.operator.num_qubits != self.var_form.num_qubits:
                # try to set the number of qubits on the variational form, if possible
                try:
                    self.var_form.num_qubits = self.operator.num_qubits
                    self._var_form_params = sorted(self.var_form.parameters, key=lambda p: p.name)
                except AttributeError:
                    raise AquaError("The number of qubits of the variational form does not match "
                                    "the operator, and the variational form does not allow setting "
                                    "the number of qubits using `num_qubits`.")

    @VQAlgorithm.optimizer.setter  # type: ignore
    def optimizer(self, optimizer: Optimizer):
        """ Sets optimizer """
<<<<<<< HEAD
        super(VQE, self.__class__).optimizer.__set__(self, optimizer)
=======
        super(VQE, self.__class__).optimizer.__set__(self, optimizer)  # type: ignore
>>>>>>> 7735260c
        if optimizer is not None:
            optimizer.set_max_evals_grouped(self._max_evals_grouped)

    @property
    def setting(self):
        """Prepare the setting of VQE as a string."""
        ret = "Algorithm: {}\n".format(self.__class__.__name__)
        params = ""
        for key, value in self.__dict__.items():
            if key[0] == "_":
                if "initial_point" in key and value is None:
                    params += "-- {}: {}\n".format(key[1:], "Random seed")
                else:
                    params += "-- {}: {}\n".format(key[1:], value)
        ret += "{}".format(params)
        return ret

    def print_settings(self):
        """
        Preparing the setting of VQE into a string.

        Returns:
            str: the formatted setting of VQE
        """
        ret = "\n"
        ret += "==================== Setting of {} ============================\n".format(
            self.__class__.__name__)
        ret += "{}".format(self.setting)
        ret += "===============================================================\n"
        if hasattr(self._var_form, 'setting'):
            ret += "{}".format(self._var_form.setting)
        elif hasattr(self._var_form, 'print_settings'):
            ret += "{}".format(self._var_form.print_settings())
        elif isinstance(self._var_form, QuantumCircuit):
            ret += "var_form is a custom circuit"
        else:
            ret += "var_form has not been set"
        ret += "===============================================================\n"
        ret += "{}".format(self._optimizer.setting)
        ret += "===============================================================\n"
        return ret

    def construct_expectation(self,
                              parameter: Union[List[float], List[Parameter], np.ndarray]
                              ) -> OperatorBase:
        r"""
        Generate the ansatz circuit and expectation value measurement, and return their
        runnable composition.

        Args:
            parameter: Parameters for the ansatz circuit.

        Returns:
            The Operator equalling the measurement of the ansatz :class:`StateFn` by the
            Observable's expectation :class:`StateFn`.

        Raises:
            AquaError: If no operator has been provided.
        """
        if self.operator is None:
            raise AquaError("The operator was never provided.")

        # ensure operator and varform are compatible
        self._check_operator_varform()

        if isinstance(self.var_form, QuantumCircuit):
            param_dict = dict(zip(self._var_form_params, parameter))  # type: Dict
            wave_function = self.var_form.assign_parameters(param_dict)
        else:
            wave_function = self.var_form.construct_circuit(parameter)

        # Expectation was never created, try to create one
        if self._expectation is None:
            self._try_set_expectation_value_from_factory()

        # If setting the expectation failed, raise an Error:
        if self._expectation is None:
            raise AquaError('No expectation set and could not automatically set one, please '
                            'try explicitly setting an expectation or specify a backend so it '
                            'can be chosen automatically.')

        observable_meas = self.expectation.convert(StateFn(self.operator, is_measurement=True))
        ansatz_circuit_op = CircuitStateFn(wave_function)
        return observable_meas.compose(ansatz_circuit_op).reduce()

    def construct_circuit(self,
                          parameter: Union[List[float], List[Parameter], np.ndarray]
                          ) -> List[QuantumCircuit]:
        """Return the circuits used to compute the expectation value.

        Args:
            parameter: Parameters for the ansatz circuit.

        Returns:
            A list of the circuits used to compute the expectation value.
        """
        expect_op = self.construct_expectation(parameter).to_circuit_op()

        circuits = []

        # recursively extract circuits
        def extract_circuits(op):
            if isinstance(op, CircuitStateFn):
                circuits.append(op.primitive)
            elif isinstance(op, ListOp):
                for op_i in op.oplist:
                    extract_circuits(op_i)

        extract_circuits(expect_op)

        return circuits

    def supports_aux_operators(self) -> bool:
        return True

    def _run(self) -> 'VQEResult':
        """Run the algorithm to compute the minimum eigenvalue.

        Returns:
            The result of the VQE algorithm as ``VQEResult``.

        Raises:
            AquaError: Wrong setting of operator and backend.
        """
        if self.operator is None:
            raise AquaError("The operator was never provided.")

        self._check_operator_varform()

        self._quantum_instance.circuit_summary = True

        self._eval_count = 0
        vqresult = self.find_minimum(initial_point=self.initial_point,
                                     var_form=self.var_form,
                                     cost_fn=self._energy_evaluation,
                                     optimizer=self.optimizer)

        # TODO remove all former dictionary logic
        self._ret = {}
        self._ret['num_optimizer_evals'] = vqresult.optimizer_evals
        self._ret['min_val'] = vqresult.optimal_value
        self._ret['opt_params'] = vqresult.optimal_point
        self._ret['eval_time'] = vqresult.optimizer_time
        self._ret['opt_params_dict'] = vqresult.optimal_parameters

        if self._ret['num_optimizer_evals'] is not None and \
                self._eval_count >= self._ret['num_optimizer_evals']:
            self._eval_count = self._ret['num_optimizer_evals']
        self._eval_time = self._ret['eval_time']
        logger.info('Optimization complete in %s seconds.\nFound opt_params %s in %s evals',
                    self._eval_time, self._ret['opt_params'], self._eval_count)
        self._ret['eval_count'] = self._eval_count

        result = VQEResult()
        result.combine(vqresult)
        result.eigenvalue = vqresult.optimal_value + 0j
        result.eigenstate = self.get_optimal_vector()

        self._ret['energy'] = self.get_optimal_cost()
        self._ret['eigvals'] = np.asarray([self._ret['energy']])
        self._ret['eigvecs'] = np.asarray([result.eigenstate])

        if self.aux_operators:
            self._eval_aux_ops()
            # TODO remove when ._ret is deprecated
            result.aux_operator_eigenvalues = self._ret['aux_ops'][0]

        result.cost_function_evals = self._eval_count

        return result

    def _eval_aux_ops(self, threshold=1e-12):
        # Create new CircuitSampler to avoid breaking existing one's caches.
        sampler = CircuitSampler(self.quantum_instance)

        aux_op_meas = self.expectation.convert(StateFn(self.aux_operators, is_measurement=True))
        aux_op_expect = aux_op_meas.compose(CircuitStateFn(self.get_optimal_circuit()))
        values = np.real(sampler.convert(aux_op_expect).eval())

        # Discard values below threshold
        aux_op_results = (values * (np.abs(values) > threshold))
        # Deal with the aux_op behavior where there can be Nones or Zero qubit Paulis in the list
        self._ret['aux_ops'] = [None if is_none else [result]
                                for (is_none, result) in zip(self._aux_op_nones, aux_op_results)]
        self._ret['aux_ops'] = np.array([self._ret['aux_ops']])

    def compute_minimum_eigenvalue(
            self,
            operator: Optional[Union[OperatorBase, LegacyBaseOperator]] = None,
            aux_operators: Optional[List[Optional[Union[OperatorBase,
                                                        LegacyBaseOperator]]]] = None
    ) -> MinimumEigensolverResult:
        super().compute_minimum_eigenvalue(operator, aux_operators)
        return self._run()

    def _energy_evaluation(self, parameters: Union[List[float], np.ndarray]
                           ) -> Union[float, List[float]]:
        """Evaluate energy at given parameters for the variational form.

        This is the objective function to be passed to the optimizer that is used for evaluation.

        Args:
            parameters: The parameters for the variational form.

        Returns:
            Energy of the hamiltonian of each parameter.


        Raises:
            RuntimeError: If the variational form has no parameters.
        """
        if not self._expect_op:
            self._expect_op = self.construct_expectation(self._var_form_params)

        num_parameters = self.var_form.num_parameters
        if self._var_form.num_parameters == 0:
            raise RuntimeError('The var_form cannot have 0 parameters.')

        parameter_sets = np.reshape(parameters, (-1, num_parameters))
        # Create dict associating each parameter with the lists of parameterization values for it
        param_bindings = dict(zip(self._var_form_params,
                                  parameter_sets.transpose().tolist()))  # type: Dict

        start_time = time()
        sampled_expect_op = self._circuit_sampler.convert(self._expect_op, params=param_bindings)
        means = np.real(sampled_expect_op.eval())

        if self._callback is not None:
            variance = np.real(self._expectation.compute_variance(sampled_expect_op))
            estimator_error = np.sqrt(variance / self.quantum_instance.run_config.shots)
            for i, param_set in enumerate(parameter_sets):
                self._eval_count += 1
                self._callback(self._eval_count, param_set, means[i], estimator_error[i])
        else:
            self._eval_count += len(means)

        end_time = time()
        logger.info('Energy evaluation returned %s - %.5f (ms), eval count: %s',
                    means, (end_time - start_time) * 1000, self._eval_count)

        return means if len(means) > 1 else means[0]

    def get_optimal_cost(self) -> float:
        """Get the minimal cost or energy found by the VQE."""
        if 'opt_params' not in self._ret:
            raise AquaError("Cannot return optimal cost before running the "
                            "algorithm to find optimal params.")
        return self._ret['min_val']

    def get_optimal_circuit(self) -> QuantumCircuit:
        """Get the circuit with the optimal parameters."""
        if 'opt_params' not in self._ret:
            raise AquaError("Cannot find optimal circuit before running the "
                            "algorithm to find optimal params.")
        if isinstance(self.var_form, VariationalForm):
            return self._var_form.construct_circuit(self._ret['opt_params'])
        return self.var_form.assign_parameters(self._ret['opt_params_dict'])

    def get_optimal_vector(self) -> Union[List[float], Dict[str, int]]:
        """Get the simulation outcome of the optimal circuit. """
        # pylint: disable=import-outside-toplevel
        from qiskit.aqua.utils.run_circuits import find_regs_by_name

        if 'opt_params' not in self._ret:
            raise AquaError("Cannot find optimal vector before running the "
                            "algorithm to find optimal params.")
        qc = self.get_optimal_circuit()
        if self._quantum_instance.is_statevector:
            ret = self._quantum_instance.execute(qc)
            self._ret['min_vector'] = ret.get_statevector(qc)
        else:
            c = ClassicalRegister(qc.width(), name='c')
            q = find_regs_by_name(qc, 'q')
            qc.add_register(c)
            qc.barrier(q)
            qc.measure(q, c)
            ret = self._quantum_instance.execute(qc)
            self._ret['min_vector'] = ret.get_counts(qc)
        return self._ret['min_vector']

    @property
    def optimal_params(self) -> List[float]:
        """The optimal parameters for the variational form."""
        if 'opt_params' not in self._ret:
            raise AquaError("Cannot find optimal params before running the algorithm.")
        return self._ret['opt_params']


class VQEResult(VQResult, MinimumEigensolverResult):
    """ VQE Result."""

    @property
    def cost_function_evals(self) -> int:
        """ Returns number of cost optimizer evaluations """
        return self.get('cost_function_evals')

    @cost_function_evals.setter
    def cost_function_evals(self, value: int) -> None:
        """ Sets number of cost function evaluations """
        self.data['cost_function_evals'] = value

    def __getitem__(self, key: object) -> object:
        if key == 'eval_count':
            warnings.warn('eval_count deprecated, use cost_function_evals property.',
                          DeprecationWarning)
            return super().__getitem__('cost_function_evals')

        try:
            return VQResult.__getitem__(self, key)
        except KeyError:
            return MinimumEigensolverResult.__getitem__(self, key)<|MERGE_RESOLUTION|>--- conflicted
+++ resolved
@@ -150,10 +150,7 @@
         self._max_evals_grouped = max_evals_grouped
         self._circuit_sampler = None  # type: Optional[CircuitSampler]
         self._expectation = expectation
-<<<<<<< HEAD
-=======
         self._user_valid_expectation = self._expectation is not None
->>>>>>> 7735260c
         self._include_custom = include_custom
         self._expect_op = None
         self._operator = None
@@ -192,13 +189,6 @@
         if not self._user_valid_expectation:
             self._try_set_expectation_value_from_factory()
 
-<<<<<<< HEAD
-    def _try_set_expectation_value_from_factory(self):
-        if self.operator and self.quantum_instance:
-            self.expectation = ExpectationFactory.build(operator=self.operator,
-                                                        backend=self.quantum_instance,
-                                                        include_custom=self._include_custom)
-=======
     def _try_set_expectation_value_from_factory(self) -> None:
         if self.operator is not None and self.quantum_instance is not None:
             self._set_expectation(ExpectationFactory.build(operator=self.operator,
@@ -209,7 +199,6 @@
         self._expectation = exp
         self._user_valid_expectation = False
         self._expect_op = None
->>>>>>> 7735260c
 
     @QuantumAlgorithm.quantum_instance.setter
     def quantum_instance(self, quantum_instance: Union[QuantumInstance, BaseBackend]) -> None:
@@ -271,11 +260,7 @@
     @VQAlgorithm.optimizer.setter  # type: ignore
     def optimizer(self, optimizer: Optimizer):
         """ Sets optimizer """
-<<<<<<< HEAD
-        super(VQE, self.__class__).optimizer.__set__(self, optimizer)
-=======
         super(VQE, self.__class__).optimizer.__set__(self, optimizer)  # type: ignore
->>>>>>> 7735260c
         if optimizer is not None:
             optimizer.set_max_evals_grouped(self._max_evals_grouped)
 
