# -*- coding: utf-8 -*-

# This code is part of Qiskit.
#
# (C) Copyright IBM 2019.
#
# This code is licensed under the Apache License, Version 2.0. You may
# obtain a copy of this license in the LICENSE.txt file in the root directory
# of this source tree or at http://www.apache.org/licenses/LICENSE-2.0.
#
# Any modifications or derivative works of this code must retain this
# copyright notice, and modified files need to carry a notice indicating
# that they have been altered from the originals.

"""
Controlled-Hadamard (ch) Gate.
"""

import logging
from math import pi

<<<<<<< HEAD
from qiskit.circuit import QuantumCircuit, QuantumRegister
=======
from qiskit.circuit import QuantumCircuit, Qubit
>>>>>>> 0a5e828d

from qiskit.aqua import AquaError

logger = logging.getLogger(__name__)


def ch(self, q_control, q_target):
    """
    Apply Controlled-Hadamard (ch) Gate.

    Note that this implementation of the ch uses a single cx gate,
    which is more efficient than what's currently provided in Terra.

    Args:
        self (QuantumCircuit): The circuit to apply the ch gate on.
<<<<<<< HEAD
        q_control ((QuantumRegister, int)): The control qubit.
        q_target ((QuantumRegister, int)): The target qubit.
=======
        q_control (Qubit): The control qubit.
        q_target (Qubit): The target qubit.
>>>>>>> 0a5e828d
    """
    if not isinstance(q_control, Qubit):
        raise AquaError('A qubit is expected for the control.')
    if not self.has_register(q_control.register):
        raise AquaError('The control qubit is expected to be part of the circuit.')

    if not isinstance(q_target, Qubit):
        raise AquaError('A qubit is expected for the target.')
    if not self.has_register(q_target.register):
        raise AquaError('The target qubit is expected to be part of the circuit.')

    if q_control == q_target:
        raise AquaError('The control and target need to be different qubits.')

    self.u3(-7 / 4 * pi, 0, 0, q_target)
    self.cx(q_control, q_target)
    self.u3(7 / 4 * pi, 0, 0, q_target)
    return self


QuantumCircuit.ch = ch<|MERGE_RESOLUTION|>--- conflicted
+++ resolved
@@ -19,11 +19,7 @@
 import logging
 from math import pi
 
-<<<<<<< HEAD
-from qiskit.circuit import QuantumCircuit, QuantumRegister
-=======
 from qiskit.circuit import QuantumCircuit, Qubit
->>>>>>> 0a5e828d
 
 from qiskit.aqua import AquaError
 
@@ -39,13 +35,8 @@
 
     Args:
         self (QuantumCircuit): The circuit to apply the ch gate on.
-<<<<<<< HEAD
-        q_control ((QuantumRegister, int)): The control qubit.
-        q_target ((QuantumRegister, int)): The target qubit.
-=======
         q_control (Qubit): The control qubit.
         q_target (Qubit): The target qubit.
->>>>>>> 0a5e828d
     """
     if not isinstance(q_control, Qubit):
         raise AquaError('A qubit is expected for the control.')
