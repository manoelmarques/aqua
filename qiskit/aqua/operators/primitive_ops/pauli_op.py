--- conflicted
+++ resolved
@@ -240,13 +240,6 @@
             from ..evolutions.evolved_op import EvolvedOp
             return EvolvedOp(self)
 
-<<<<<<< HEAD
-    def __hash__(self) -> int:
-        # Need this to be able to easily construct AbelianGraphs
-        return hash(str(self))
-
-=======
->>>>>>> 7735260c
     def commutes(self, other_op: OperatorBase) -> bool:
         """ Returns whether self commutes with other_op.
 
