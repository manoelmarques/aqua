# -*- coding: utf-8 -*-

# This code is part of Qiskit.
#
# (C) Copyright IBM 2019.
#
# This code is licensed under the Apache License, Version 2.0. You may
# obtain a copy of this license in the LICENSE.txt file in the root directory
# of this source tree or at http://www.apache.org/licenses/LICENSE-2.0.
#
# Any modifications or derivative works of this code must retain this
# copyright notice, and modified files need to carry a notice indicating
# that they have been altered from the originals.

""" TPB Grouped Weighted Pauli Operator """

import copy

from .pauli_graph import PauliGraph
from .weighted_pauli_operator import WeightedPauliOperator


def _post_format_conversion(grouped_paulis):
    # TODO: edit the codes without applying post formatting.
    basis = []
    paulis = []

    total_idx = 0
    for _, tpb in enumerate(grouped_paulis):
        curr_basis = tpb[0][1]
        curr_paulis = tpb[1:]
        basis.append((curr_basis, list(range(total_idx, total_idx+len(curr_paulis)))))
        paulis.extend(curr_paulis)
        total_idx += len(curr_paulis)

    return basis, paulis


class TPBGroupedWeightedPauliOperator(WeightedPauliOperator):
    """ TPB Grouped Weighted Pauli Operator """
    def __init__(self, paulis, basis, z2_symmetries=None, atol=1e-12,
                 name=None, grouping_func=None, kwargs=None):
        super().__init__(paulis, basis, z2_symmetries, atol, name)
        self._grouping_func = grouping_func
        self._kwargs = kwargs or {}

    @property
    def num_groups(self):
        """ returns number of groups """
        return len(self._basis)

    @property
    def grouping_func(self):
        """ returns grouping function """
        return self._grouping_func

    @property
    def kwargs(self):
        """ returns kwargs """
        return self._kwargs

    @classmethod
    def sorted_grouping(cls, weighted_pauli_operator, method="largest-degree"):
        """
        Largest-Degree First Coloring for grouping paulis.
        Args:
            weighted_pauli_operator (WeightedPauliOperator):
                    the to-be-grouped weighted pauli operator.
            method (str): only `largest-degree` is available now.

        Returns:
            TPBGroupedWeightedPauliOperator: operator
        """
        p_g = PauliGraph(weighted_pauli_operator.paulis, method)
        basis, paulis = _post_format_conversion(p_g.grouped_paulis)
        kwargs = {'method': method}
        return cls(paulis, basis, weighted_pauli_operator.z2_symmetries,
                   weighted_pauli_operator.atol,
                   weighted_pauli_operator.name, cls.sorted_grouping, kwargs)

    @classmethod
    def unsorted_grouping(cls, weighted_pauli_operator):
        """
        Greedy and unsorted grouping paulis.
        Args:
            weighted_pauli_operator (WeightedPauliOperator):
                    the to-be-grouped weighted pauli operator.

        Returns:
            TPBGroupedWeightedPauliOperator: operator
        """
        paulis = weighted_pauli_operator.paulis
        temp_paulis = copy.deepcopy(paulis)
        n = paulis[0][1].numberofqubits
        grouped_paulis = []
        sorted_paulis = []

        def check_pauli_in_list(target, pauli_list):
            ret = False
            for pauli in pauli_list:
                if target[1] == pauli[1]:
                    ret = True
                    break
            return ret

        for i, _ in enumerate(temp_paulis):
            p_1 = temp_paulis[i]
            if not check_pauli_in_list(p_1, sorted_paulis):
                paulis_temp = []
                # pauli_list_temp.extend(p_1) # this is going to signal the total
                # post-rotations of the set (set master)
                paulis_temp.append(p_1)
                paulis_temp.append(copy.deepcopy(p_1))
                paulis_temp[0][0] = 0.0  # zero coeff for HEADER

                for j in range(i + 1, len(temp_paulis)):
                    p_2 = temp_paulis[j]
                    if not check_pauli_in_list(p_2, sorted_paulis) and p_1[1] != p_2[1]:
                        j = 0
                        for __i in range(n):
                            # p_2 is identity, p_1 is identity, p_1 and p_2 has same basis
                            if not ((not p_2[1].z[__i] and not p_2[1].x[__i]) or
                                    (not p_1[1].z[__i] and not p_1[1].x[__i]) or
                                    (p_2[1].z[__i] == p_1[1].z[__i] and
                                     p_2[1].x[__i] == p_1[1].x[__i])):
                                break

                            # update master, if p_2 is not identity
                            if p_2[1].z[__i] or p_2[1].x[__i]:
                                paulis_temp[0][1].update_z(p_2[1].z[__i], __i)
                                paulis_temp[0][1].update_x(p_2[1].x[__i], __i)
                            j += 1
                        if j == n:
                            paulis_temp.append(p_2)
                            sorted_paulis.append(p_2)
                grouped_paulis.append(paulis_temp)

        basis, new_paulis = _post_format_conversion(grouped_paulis)

        return cls(new_paulis, basis, weighted_pauli_operator.z2_symmetries,
                   weighted_pauli_operator.atol,
                   weighted_pauli_operator.name, cls.unsorted_grouping)

    def __eq__(self, other):
        """Overload == operation"""
        if not super().__eq__(other):
            return False
        # check basis
        if len(self._basis) != len(other.basis):
            return False
        for basis, indices in self._basis:
            found_basis = False
            found_indices = []
            for other_basis, other_indices in other.basis:
                if basis == other_basis:
                    found_basis = True
                    found_indices = other_indices
                    break
            if not found_basis or len(indices) != len(found_indices):
                return False
        return True

    def __str__(self):
        """Overload str()."""
        curr_repr = 'tpb grouped paulis'
        length = len(self._paulis)
        name = "" if self._name is None else "{}: ".format(self._name)
        ret = \
            "{}Representation: {}, qubits: {}, size: {}, group: {}".format(name, curr_repr,
                                                                           self.num_qubits,
                                                                           length, len(self._basis))
        return ret

    def print_details(self):
        """
        Print out the operator in details.

        Returns:
            str: a formatted string describes the operator.
        """
        if self.is_empty():
            return "Operator is empty."
        ret = ""
        for basis, indices in self._basis:
            ret = ''.join([ret, "TPB: {} ({})\n".format(basis.to_label(), len(indices))])
            for idx in indices:
                weight, pauli = self._paulis[idx]
                ret = ''.join([ret, "{}\t{}\n".format(pauli.to_label(), weight)])

        return ret

    # pylint: disable=redefined-outer-name
    def _add_or_sub(self, other, operation, copy=True):
        """
        Add two operators either extend (in-place) or combine (copy) them.
        The addition performs optimized combination of two operators.
        If `other` has identical basis, the coefficient are combined rather than
        appended.

        Args:
            other (TPBGroupedWeightedPauliOperator): to-be-combined operator
            operation (callable or str): add or sub callable from operator
            copy (bool): working on a copy or self

        Returns:
            TPBGroupedWeightedPauliOperator: operator
        """
        # perform add or sub in paulis and then re-group it again
        ret_op = super()._add_or_sub(other, operation, copy)
        # pylint: disable=no-member
        ret_op = ret_op._grouping_func(ret_op, **self._kwargs)
        return ret_op

    def multiply(self, other):
        """
        Perform self * other.

        Args:
            other (TPBGroupedWeightedPauliOperator): an operator

        Returns:
            TPBGroupedWeightedPauliOperator: the multiplied operator
        """
        ret_op = super().multiply(other)
<<<<<<< HEAD
        ret_op = ret_op._grouping_func(ret_op, **self._kwargs)  # pylint: disable=no-member
=======
        # pylint: disable=no-member
        ret_op = ret_op._grouping_func(ret_op, **self._kwargs)
>>>>>>> f36b2ac2
        return ret_op<|MERGE_RESOLUTION|>--- conflicted
+++ resolved
@@ -222,10 +222,6 @@
             TPBGroupedWeightedPauliOperator: the multiplied operator
         """
         ret_op = super().multiply(other)
-<<<<<<< HEAD
-        ret_op = ret_op._grouping_func(ret_op, **self._kwargs)  # pylint: disable=no-member
-=======
         # pylint: disable=no-member
         ret_op = ret_op._grouping_func(ret_op, **self._kwargs)
->>>>>>> f36b2ac2
         return ret_op