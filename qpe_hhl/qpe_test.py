from qpe import QPE
from qiskit_aqua import Operator
import scipy
from qiskit import register
#import Qconfig
import numpy as np
from qiskit import available_backends

import matplotlib.pyplot as plt
try:
    import sys
    sys.path.append("~/workspace/") # go to parent dir
    import Qconfig
    qx_config = {
        "APItoken": Qconfig.APItoken,
        "url": Qconfig.config['url']}
except Exception as e:
    print(e)
    qx_config = {
        "APItoken":"bad8fd2aba4b1154108dec4b307471b8c20f32afe6b98e59b723f29c0bfc455d4b19e7783ce8d60cd52369909a15349d0d571d1246dedc43ffc21e03ca13a07a",
        "url":"https://quantumexperience.ng.bluemix.net/api"}
register(qx_config['APItoken'], qx_config['url'])

backend = 'ibmqx5'
qpe = QPE()
#print(available_backends({'local' : True, 'simulator' : True}))
hermitian_matrix = True
n = 2
k = 3
w = [-1, 0, 0, 0]
while min(w) <= 0:
    matrix = np.random.random([n, n])+1j*np.random.random([n, n])
    matrix = 4*(matrix+matrix.T.conj())
    matrix = np.round(matrix + np.identity(n),1)
    w, v = np.linalg.eig(matrix)   


#matrix = [[1, 2], [0, 3]]
#matrix = np.array(matrix)
#matrix = np.diag([1.5, 2.7, 3.8, 5.1])#10*np.random.random(4))
#matrix = np.diag(10*np.random.random(4))
#matrix=1/4*np.array([[15, 9, 5, -3], [9, 15, 3, -5], [5, 3, 15, -9], [-3, -5, -9, 15]])
#w, v = np.linalg.eig(matrix)
if not hermitian_matrix:
    singval = scipy.linalg.svd(matrix, compute_uv = False)
#op = Operator(matrix=matrix)
#op._check_representation("paulis")
#op._simplify_paulis()
#paulis = op.paulis
#d = []
#for fac, paul in paulis:
#    d += [[fac, paul.to_label()]]
#print(d)


print(matrix)
#print(np.amax(abs(v))/np.amin(abs(v)))
#print(v.real)
print("eigenvalues ", w)
#print("singular values", singval)

def fitfun(y, w, k, n, t):
    return 2**(-2*k-n)*np.abs(sum([(1-np.exp(1j*(2**k*wi*t-2*np.pi*y)))/(1-np.exp(1j*(wi*t-2*np.pi*y/2**k))) for wi in w]))**2

invec = sum([v[:,i] for i in range(n)])
invec /= np.sqrt(invec.dot(invec.conj()))
#invec = w
#op = Operator(matrix=1/4*np.array([[15, 9, 5, -3], [9, 15, 3, -5], [5, 3, 15, -9], [-3, -5, -9, 15]]))
#invec = [0,0,0,1]

params = {
'algorithm': {
        'name': 'QPE',
        'num_ancillae': k,
<<<<<<< HEAD
        'num_time_slices': 3,
        'expansion_mode': 'trotter',
        'expansion_order': 1,
        #'evo_time': 2*np.pi/8,
=======
        'num_time_slices': 5,
        'expansion_mode': 'suzuki',
        'expansion_order': 2,
        'hermitian_matrix': hermitian_matrix,
        'backend' : backend
        #'evo_time': 2*np.pi/4,#
>>>>>>> 6ca88f9e
        #'use_basis_gates': False,
},
"iqft": {
    "name": "STANDARD"
},
"initial_state": {
    "name": "CUSTOM",
    "state_vector": invec#[1/2**0.5,1/2**0.5]
}}

qpe.init_params(params, matrix)

qc = qpe._compute_eigenvalue(backend="ibmq_qasm_simulator")
res = qpe._ret


print(res["measurements"][:10])
print(2*np.pi/res["evo_time"])
print(qpe._use_basis_gates)
x = []
y = []
for c, _, l in res["measurements"]:
    x += [l]
    y += [c]

tx = np.arange(0, 2**k, 1)/2**k
tx *= 2*np.pi/res["evo_time"]
ty = np.arange(0, 2**k, 1)

plt.bar(x, y, width=2*np.pi/res["evo_time"]/2**k)
plt.plot(tx, 1024*fitfun(ty, w.real, k, n, res["evo_time"]), "r")

plt.show()<|MERGE_RESOLUTION|>--- conflicted
+++ resolved
@@ -14,14 +14,7 @@
     qx_config = {
         "APItoken": Qconfig.APItoken,
         "url": Qconfig.config['url']}
-except Exception as e:
-    print(e)
-    qx_config = {
-        "APItoken":"bad8fd2aba4b1154108dec4b307471b8c20f32afe6b98e59b723f29c0bfc455d4b19e7783ce8d60cd52369909a15349d0d571d1246dedc43ffc21e03ca13a07a",
-        "url":"https://quantumexperience.ng.bluemix.net/api"}
-register(qx_config['APItoken'], qx_config['url'])
 
-backend = 'ibmqx5'
 qpe = QPE()
 #print(available_backends({'local' : True, 'simulator' : True}))
 hermitian_matrix = True
@@ -32,7 +25,7 @@
     matrix = np.random.random([n, n])+1j*np.random.random([n, n])
     matrix = 4*(matrix+matrix.T.conj())
     matrix = np.round(matrix + np.identity(n),1)
-    w, v = np.linalg.eig(matrix)   
+    w, v = np.linalg.eig(matrix)
 
 
 #matrix = [[1, 2], [0, 3]]
@@ -72,19 +65,12 @@
 'algorithm': {
         'name': 'QPE',
         'num_ancillae': k,
-<<<<<<< HEAD
-        'num_time_slices': 3,
-        'expansion_mode': 'trotter',
-        'expansion_order': 1,
-        #'evo_time': 2*np.pi/8,
-=======
         'num_time_slices': 5,
         'expansion_mode': 'suzuki',
         'expansion_order': 2,
         'hermitian_matrix': hermitian_matrix,
         'backend' : backend
         #'evo_time': 2*np.pi/4,#
->>>>>>> 6ca88f9e
         #'use_basis_gates': False,
 },
 "iqft": {
