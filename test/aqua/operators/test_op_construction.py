--- conflicted
+++ resolved
@@ -21,21 +21,13 @@
 import numpy as np
 from ddt import ddt, data
 
-<<<<<<< HEAD
-from qiskit.circuit import QuantumCircuit, QuantumRegister, Instruction
-=======
 from qiskit.circuit import QuantumCircuit, QuantumRegister, Instruction, Parameter
->>>>>>> 7735260c
 from qiskit.extensions.exceptions import ExtensionError
 from qiskit.quantum_info.operators import Operator, Pauli
 from qiskit.circuit.library import CZGate, ZGate
 
 from qiskit.aqua.operators import (
-<<<<<<< HEAD
-    X, Y, Z, I, CX, T, H, PrimitiveOp, SummedOp, PauliOp, Minus, CircuitOp
-=======
     X, Y, Z, I, CX, T, H, PrimitiveOp, SummedOp, PauliOp, Minus, CircuitOp, MatrixOp, ListOp
->>>>>>> 7735260c
 )
 
 
@@ -255,8 +247,6 @@
         c_op_id = c_op_perm.permute(perm)
         self.assertEqual(c_op, c_op_id)
 
-<<<<<<< HEAD
-=======
     def test_summed_op_reduce(self):
         """Test SummedOp"""
         sum_op = (X ^ X * 2) + (Y ^ Y)  # type: SummedOp
@@ -393,7 +383,6 @@
             self.assertEqual(b, c)
             self.assertEqual(a, c)
 
->>>>>>> 7735260c
     def test_circuit_compose_register_independent(self):
         """Test that CircuitOp uses combines circuits independent of the register.
 
@@ -406,15 +395,6 @@
 
         self.assertEqual(composed.num_qubits, 2)
 
-<<<<<<< HEAD
-    def test_pauli_op_hashing(self):
-        """Regression test against faulty set comparison.
-
-        Set comparisons rely on a hash table which requires identical objects to have identical
-        hashes. Thus, the PauliOp.__hash__ should support this requirement.
-        """
-        self.assertEqual(set([2*Z]), set([2*Z]))
-=======
     @data(Z, CircuitOp(ZGate()), MatrixOp([[1, 0], [0, -1]]))
     def test_op_hashing(self, op):
         """Regression test against faulty set comparison.
@@ -476,7 +456,6 @@
     def test_after_reduce(self):
         """Test after reducing the combo_fn is preserved."""
         self.assertComboFnPreserved(self.listop.reduce())
->>>>>>> 7735260c
 
 
 if __name__ == '__main__':
