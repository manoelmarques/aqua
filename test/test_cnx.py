--- conflicted
+++ resolved
@@ -67,24 +67,13 @@
                 for idx in subset:
                     qc.x(c[idx])
 
-<<<<<<< HEAD
-                vec = np.asarray(q_execute(qc, Aer.get_backend(
+                vec = np.asarray(q_execute(qc, LegacySimulators.get_backend(
                     'statevector_simulator')).result().get_statevector(qc, decimals=16))
                 vec_o = [0, 1] if len(subset) == num_controls else [1, 0]
                 # print(vec, np.array(vec_o + [0] * (2 ** (num_controls + num_ancillae + 1) - 2)))
                 f = state_fidelity(vec, np.array(vec_o + [0] * (2 ** (num_controls + num_ancillae + 1) - 2)))
                 self.assertAlmostEqual(f, 1)
             return
-=======
-            vec = np.asarray(q_execute(qc, LegacySimulators.get_backend(
-                'statevector_simulator')).result().get_statevector(qc, decimals=16))
-            vec_o = [0, 1] if len(subset) == num_controls else [1, 0]
-            np.testing.assert_almost_equal(
-                vec,
-                np.array(vec_o + [0] *
-                         (2 ** (num_controls + num_ancillae + 1) - 2))
-            )
->>>>>>> 4ad8db0e
 
 
 if __name__ == '__main__':
