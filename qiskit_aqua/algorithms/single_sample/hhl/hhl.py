# -*- coding: utf-8 -*-

# Copyright 2018 IBM.
#
# Licensed under the Apache License, Version 2.0 (the "License");
# you may not use this file except in compliance with the License.
# You may obtain a copy of the License at
#
#     http://www.apache.org/licenses/LICENSE-2.0
#
# Unless required by applicable law or agreed to in writing, software
# distributed under the License is distributed on an "AS IS" BASIS,
# WITHOUT WARRANTIES OR CONDITIONS OF ANY KIND, either express or implied.
# See the License for the specific language governing permissions and
# limitations under the License.
# =============================================================================
"""
The HHL algorithm.
"""

import logging

from qiskit import QuantumRegister, ClassicalRegister, QuantumCircuit

from qiskit_aqua import QuantumAlgorithm
from qiskit_aqua import get_eigs_instance, get_reciprocal_instance, get_initial_state_instance
import numpy as np
from qiskit.tools.visualization import matplotlib_circuit_drawer as drawer


import qiskit.extensions.simulator

logger = logging.getLogger(__name__)


class HHL(QuantumAlgorithm):
    """The HHL algorithm."""

    PROP_MODE = 'mode'

    HHL_CONFIGURATION = {
        'name': 'HHL',
        'description': 'The HHL Algorithm for Solving Linear Systems of equations',
        'input_schema': {
            '$schema': 'http://json-schema.org/schema#',
            'id': 'hhl_schema',
            'type': 'object',
            'properties': {
                PROP_MODE: {
                    'type': 'string',
                    'oneOf': [
                        {'enum': [
                            'circuit', 
                            'state_tomography',
                            'debug',
                            'swap_test'
                        ]}
                    ],
                    'default': 'circuit'
                }
            },
            'additionalProperties': False
        },
        'problems': ['energy'],
        'depends': ['eigs', 'reciprocal'],
        'defaults': {
            'eigs': {
                'name': 'QPE',
                'num_ancillae': 6,
                'num_time_slices': 50,
                'expansion_mode': 'suzuki',
                'expansion_order': 2,
                'qft': {'name': 'STANDARD'}
            },
            'reciprocal': {
                'name': 'LOOKUP'
            },
        }
    }

    def __init__(self, configuration=None):
        super().__init__(configuration or self.HHL_CONFIGURATION.copy())
        self._matrix = None
        self._invec = None

        self._eigs = None
        self._init_state = None
        self._reciprocal = None

        self._circuit = None
        self._io_register = None
        self._eigenvalue_register = None
        self._ancilla_register = None
        self._success_bit = None

        self._num_q = 0
        self._num_a = 0

        self._mode = None
        self._exact = False
        self._debug = False

        self._ret = {}


    def init_params(self, params, algo_input):
        """
        Initialize via parameters dictionary and algorithm input instance
        Args:
            params: parameters dictionary
            algo_input: list or tuple of np.ndarray (matrix, vector)
        """
        if algo_input is None:
            raise AlgorithmError("Matrix, Vector instance is required.")
        if not isinstance(algo_input, (list, tuple)):
            raise AlgorithmError("(matrix, vector) pair is required.")
        matrix, invec = algo_input
        if not isinstance(matrix, np.ndarray):
            matrix = np.array(matrix)
        if not isinstance(invec, np.ndarray):
            invec = np.array(invec)

        hhl_params = params.get(QuantumAlgorithm.SECTION_KEY_ALGORITHM) or {}
        mode = hhl_params.get(HHL.PROP_MODE)

        # Handle different modes
        if self._backend == "local_qasm_simulator":
            from qiskit.backends.local import QasmSimulatorCpp
            try:
                QasmSimulatorCpp()
                cpp = True
            except FileNotFoundError:
                cpp = False
        
        exact = False
        if mode == 'state_tomography':
            if ((self._backend == "local_statevector_simulator" or 
                    (self._backend == "local_qasm_simulator" and cpp)) and
                    self._execute_config.get("shots") == 1):
                exact = True
                ############### not always
                self._debug = True
                ###############
                import qiskit.extensions.simulator

        if mode == 'debug':
            if self._backend != 'local_qasm_simulator' and not cpp:
                raise AlgorithmError("Debug mode only possible with"
                        "C++ local_qasm_simulator.")
            import qiskit.extensions.simulator
            self._debug = True

        if mode == 'swap_test':
            if self._backend == 'local_statevector_simulator':
                raise AlgorithmError("Measurement requred")
    
        # Initialize eigenvalue finding module
        eigs_params = params.get(QuantumAlgorithm.SECTION_KEY_EIGS) or {}
        eigs = get_eigs_instance(eigs_params["name"])
        eigs.init_params(eigs_params, matrix)

        num_q, num_a = eigs.get_register_sizes()


        # Fix invec for nonhermitian/non 2**n size matrices
        assert(matrix.shape[0] == len(invec), "Check input vector size!")

        tmpvec = np.append(invec, (2**num_q - len(invec))*[0])
        init_state_params = {"name": "CUSTOM"}
        init_state_params["num_qubits"] = num_q
        init_state_params["state_vector"] = tmpvec
        init_state = get_initial_state_instance(init_state_params["name"])
        init_state.init_params(init_state_params)

        # Initialize reciprocal rotation module
        reciprocal_params = params.get(QuantumAlgorithm.SECTION_KEY_RECIPROCAL) or {}
        reciprocal_params["negative_evals"] = eigs._negative_evals
        reciprocal_params["evo_time"] = eigs._evo_time
        reci = get_reciprocal_instance(reciprocal_params["name"])
        reci.init_params(reciprocal_params)

        # Initialize self
        self.init_args(matrix, invec, eigs, init_state, reci, mode, exact, num_q, num_a)


    def init_args(self, matrix, invec, eigs, init_state, reciprocal, mode,
            exact, num_q, num_a):
        self._matrix = matrix
        self._invec = invec
        self._eigs = eigs
        self._init_state = init_state
        self._reciprocal = reciprocal
        self._num_q = num_q
        self._num_a = num_a
        self._mode = mode
        self._exact = exact

       
    def _construct_circuit(self):
        """ Constructing the HHL circuit """

        q = QuantumRegister(self._num_q, name="io")
        qc = QuantumCircuit(q)

        # InitialState
        qc += self._init_state.construct_circuit("circuit", q)

        if self._debug: qc.snapshot("0")

        # EigenvalueEstimation (QPE)
        qc += self._eigs.construct_circuit("circuit", q)
        a = self._eigs._output_register

        if self._debug: qc.snapshot("1")

        # Reciprocal calculation with rotation
        qc += self._reciprocal.construct_circuit("circuit", a)
        s = self._reciprocal._anc

        if self._debug: qc.snapshot("2")

        # Inverse EigenvalueEstimation
        qc += self._eigs.construct_inverse("circuit")

        if self._debug: qc.snapshot("3")

        # Measurement of the ancilla qubit
        if not self._exact:
            c = ClassicalRegister(1)
            qc.add(c)
            qc.measure(s, c)
            self._success_bit = c

        if self._debug: qc.snapshot("-1")

        self._io_register = q
        self._eigenvalue_register = a
        self._ancilla_register = s
        self._circuit = qc

    
    def _exact_simulation(self):
        """ 
        The exact simulation mode: The result of the HHL gets extracted from
        the statevector. Only possible with statevector simulators
        """
        # Handle different backends
        if self._backend == "local_statevector_simulator":
            res = self.execute(self._circuit)
            sv = res.get_statevector()
        elif self._backend == "local_qasm_simulator":
            import qiskit.extensions.simulator
            self._circuit.snapshot("5")
            self._execute_config["config"]["data"] = ["quantum_state_ket"]
            res = self.execute(self._circuit)
            test = res.get_snapshot("5").get("quantum_state_ket")
            sv = res.get_snapshot("5").get("statevector")[0]
        print(test[0].keys())
        # Extract output vector
        half = int(len(sv)/2)
        vec = sv[half:half+2**self._num_q]
        self._ret["probability"] = vec.dot(vec.conj())
        vec = vec/np.linalg.norm(vec)
        self._ret["result"] = vec

        # Calculating the fidelity
        theo = np.linalg.solve(self._matrix, self._invec)
        theo = theo/np.linalg.norm(theo)
        self._ret["fidelity"] = abs(theo.dot(vec.conj()))**2
        tmp_vec = self._matrix.dot(vec)
        f1 = np.linalg.norm(self._invec)/np.linalg.norm(tmp_vec)
        f2 = sum(np.angle(self._invec*tmp_vec.conj()))/self._num_q
        self._ret["solution"] = f1*vec*np.exp(-1j*f2)

<<<<<<< HEAD
        ########################
        #self._ret["return"] = res
        ########################
        return(test)

=======
>>>>>>> d8fba782
    
    def _state_tomography(self):
        """
        Extracting the solution vector information via state tomography.
        Inefficient, uses 3**n*shots executions of the circuit.
        """
        # Preparing the state tomography circuits
        import qiskit.tools.qcvv.tomography as tomo
        from qiskit import QuantumProgram
        c = ClassicalRegister(self._num_q)
        self._circuit.add(c)
        qp = QuantumProgram()
        qp.add_circuit("master", self._circuit)
        tomo_set = tomo.state_tomography_set(list(range(self._num_q)))
        tomo_names = tomo.create_tomography_circuits(qp, "master",
                self._io_register, c, tomo_set)
        config = {k: v for k, v in self._execute_config.items() if k != "qobj_id"}

        # Handling the results
        res = qp.execute(tomo_names, backend=self._backend, **config)
        probs = []
        for circ in res._result.get("result"):
            counts = circ.get("data").get("counts")
            new_counts = {}
            s, f = 0, 0
            for k, v in counts.items():
                if k[-1] == "1":
                    new_counts[k[:-2]] = v
                    s += v
                else:
                    f += v
            probs.append(s/(f+s))
            circ["data"]["counts"] = new_counts

        # Fitting the tomography data
        tomo_data = tomo.tomography_data(res, 'master', tomo_set)
        rho_fit = tomo.fit_tomography_data(tomo_data)
        vec = rho_fit[:, 0]/np.sqrt(rho_fit[0, 0])
        self._ret["result"] = vec

        # Calculating the fidelity with the classical solution
        theo = np.linalg.solve(self._matrix, self._invec)
        theo = theo/np.linalg.norm(theo)
        self._ret["fidelity"] = abs(theo.dot(vec.conj()))**2

        # Rescaling the output vector to the real solution vector
        tmp_vec = self._matrix.dot(vec)
        f1 = np.linalg.norm(self._invec)/np.linalg.norm(tmp_vec)
        f2 = sum(np.angle(self._invec*tmp_vec.conj()))/self._num_q
        self._ret["solution"] = f1*vec*np.exp(-1j*f2)


    def _swap_test(self):
        """
        Making a swap test calculating the fidelity between the HHL and
        classical result (normalized).
        """
        # Preparing the circuit
        c = ClassicalRegister(1)
        self._circuit.add(c)

        # using free qubits
        if (self._num_q + 1) > self._num_a:
            qx = QuantumRegister(self._num_q+1-self._num_a)
            self._circuit.add(qx)
            qubits = [qi for qi in self._eigenvalue_register] + [qi for qi in qx]
        else:
            qubits = [self._eigenvalue_register[i] for i in
                    range(self._num_q + 1)]
        test_bit = qubits[0]
        x_state = qubits[1:]

        # Initializeing the solution state vector
        init_state = get_initial_state_instance("CUSTOM")
        sol = list(np.linalg.solve(self._matrix, self._invec))
        init_state.init_params({"num_qubits": self._num_q, "state_vector": sol})

        qc = self._circuit
        qc += init_state.construct_circuit('circuit', x_state)

        # Making a swap test
        qc.h(test_bit)
        for i in range(self._num_q):
            qc.cswap(test_bit, self._io_register[i], x_state[i])
        qc.h(test_bit)

        qc.measure(test_bit, c[0])
        
        # Execution and calculation of the fidelity
        res = self.execute(self._circuit)
        counts = res.get_counts()
        failed = 0
        probs = [0, 0]
        for key, val in counts.items():
            if key[-1] == "1":
                probs[int(key[0])] = val
            else:
                failed += val
        self._ret["probability"] = sum(probs)/(sum(probs)+failed)
        probs = np.array(probs)/sum(probs)
        self._ret["fidelity"] = probs[0]*2-1
        self._ret["probs"] = probs
        self._ret["solution"] = sol
        self._ret["counts"] = res.get_counts()


    def __filter(self, qsk, reg=None, qubits=None):
        # WORK IN PROGRESS
        qregs = list(self._circuit.get_qregs().values())
        if reg:
            idx = qregs.index(reg)
            none = 0
            for i in range(idx):
                none += len(qregs[i]) + 1
            mask = list(range(none, none+len(reg)))
        if qubits:
            mask = []
            for qubit in qubits:
                idx = qregs.index(qubit[0])
                none = 0
                for i in range(idx):
                    none += len(qregs[i]) + 1
                mask += [none + qubit[1]]
        ret = {}
        mask = np.array(mask)
        for key, val in qsk.items():
            nkey = "".join(np.array(list(key))[len(key)-1-mask])
            if nkey in ret:
                ret[nkey] += complex(*val)
            else:
                ret[nkey] = complex(*val)
        n = np.linalg.norm(np.array(list(ret.values())))
        ret = {k: v/n for k, v in ret.items()}
        return ret

    #####################################################
    def _exec_debug(self):
        # WORK IN PROGRESS
        print(" HHL - Debug Mode ")
        print("##################\n")
        print("Matrix:\t", str(self._matrix).replace("\n", "\n\t "))
        w, v = np.linalg.eig(self._matrix)
        print("-> Eigenvalues", w)
        print("-> Eigenvectors", *v)
        print("-> Condition", np.linalg.cond(self._matrix))

        print("Input:", self._invec)

        import matplotlib.pyplot as plt
        from matplotlib import gridspec
        gs = gridspec.GridSpec(1, 3, width_ratios=[3, 3, 1])
        fig = plt.figure(figsize=(16,7))
        ax_eig = plt.subplot(gs[0])
        ax_rec = plt.subplot(gs[1])
        ax_dev = plt.subplot(gs[2])

        self._execute_config["config"] = {"noise_params": None,
                "data": ["quantum_state_ket"]}
        self._execute_config["shots"] = 1
        res = self.execute(self._circuit)

        # Plot eigenvalues
        eigs = res.get_snapshot("1").get("quantum_state_ket")[0]
        eigs = self.__filter(eigs, reg=self._eigenvalue_register)
        nums = np.array(list(map(lambda x: int(x, 2), eigs.keys())))
        nums = nums/2**self._num_a*2*np.pi/self._eigs._evo_time
        vals = np.array(list(eigs.values()))
        ax_eig.bar(nums, abs(vals)**2, width=2*np.pi/self._eigs._evo_time
                / 2**self._num_a)

        # Theoretical eigenvalues
        w, v = np.linalg.eig(self._matrix)
        vt = v.T.conj().dot(self._invec)
         
        ty = np.arange(0, 2**self._num_a)
        tmp = 1j*(2**self._num_a*np.outer(w, np.ones(len(ty)))*self._eigs._evo_time - 
                2*np.pi*np.outer(np.ones(len(w)), ty))
        tmp[tmp == 0] = 2j*np.pi/self._eigs._evo_time/2**self._num_a
        ty = np.abs(vt.dot((1-np.exp(tmp))/(1-np.exp(tmp/2**self._num_a))
                * 2**-self._num_a))**2
        tx = np.arange(0, 2**self._num_a)/2**self._num_a*2*np.pi/self._eigs._evo_time
        ty /= sum(ty)

        if self._eigs._negative_evals:
            h = int(len(tx)/2)
            tx1 = tx[:h]
            tx2 = tx[h:]
            tx2 -= 2*tx2[0]
            tx = np.concatenate(tx2, tx1)
            ty = np.concatenate(ty[h:], ty[:h])

        ax_eig.plot(tx, ty, "r")
        
        # Plot reciprocals
        rec = res.get_snapshot("2").get("quantum_state_ket")[0]
        list(map(lambda x: print(x[0], x[1]), rec.items()))
        rec = self.__filter(rec, qubits=[qi for qi in self._eigenvalue_register]
                + [self._ancilla_register[0]])
        list(map(lambda x: print(x[0], x[1]), rec.items()))
        getrec = lambda s: rec[s] if s in rec else 0
        rec = [[getrec(key+"0"), getrec(key+"1")] for key in eigs.keys()]
        y = [np.linalg.norm(i)**2 for i in rec]
        x = [i[1]/np.linalg.norm(i) for i in rec]
        ax_rec.scatter(x, y)

        # Plot theoretical reciprocals (dependend on QPE results)
        tx = np.arange(0, 2**self._num_a)/2**self._num_a
        tx = self._reciprocal._scale/tx
        ax_rec.plot(tx, ty, "r")

        # Solution deviation
        sv = res.get_snapshot("3").get("statevector")[0]
        half = int(len(sv)/2)
        vec = sv[half:half+2**self._num_q]
        self._ret["probability"] = vec.dot(vec.conj())
        vec = vec/np.linalg.norm(vec)
        self._ret["result"] = vec
        solution = np.linalg.solve(self._matrix, self._invec)
        self._ret["fidelity"] = abs(vec.conj().dot(solution/np.linalg.norm(solution)))**2
        print(self._ret["fidelity"])
        dev = np.abs(solution/np.linalg.norm(solution)-vec)**2
        ax_dev.barh(np.arange(len(dev)), dev)
        sa = solution/np.linalg.norm(solution)
        print(sa, vec)
        print(abs(sa[0]*vec[0].conj()+sa[1]*vec[1].conj())**2)

        # Decoration
        ax_eig.set_title("Eigenvalue results")
        ax_eig.set_ylabel("Probability")
        ax_eig.set_xlabel("Value $\lambda$")
        ax_eig.set_xlim(0, 2.1*np.pi/self._eigs._evo_time)
        ax_eig.axvline(x=self._reciprocal._scale*2*np.pi/self._eigs._evo_time,
                color="g")

        ax_rec.set_title("Reciprocal results")
        ax_rec.set_ylabel("Probability")
        ax_rec.set_xlabel("$C/\lambda$")
        ax_rec.set_xlim(0, 1)

        ax_dev.set_title("Deviation of Solution")
        ax_dev.set_xlabel("Amount")
        ax_dev.set_ylabel("Entry")
        lim = max(abs(dev)*1.5)
        ax_dev.set_xlim(0, lim)

        plt.show()
    #################################### 

    def run(self):
        self._construct_circuit()
        # Handling the modes
        if self._mode == "circuit":
            self._ret["circuit"] = self._circuit
            regs = {
                "io_register": self._io_register, 
                "eigenvalue_register": self._eigenvalue_register,
                "ancilla_register": self._ancilla_register,
                "self._success_bit": self._success_bit
            }
            self._ret["regs"] = regs
        elif self._mode == "state_tomography":
            if self._exact:
                sv = self._exact_simulation()
            else:
                self._state_tomography()
        elif self._mode == "debug":
            self._exec_debug()
        elif self._mode == "swap_test":
            self._swap_test()
        # Adding few general informations
        self._ret["gate_count"] = self._circuit.number_atomic_gates()
        self._ret["matrix"] = self._matrix
        self._ret["invec"] = self._invec
        self._ret["eigenvalues"] = np.linalg.eig(self._matrix)[0]
        return self._ret, sv

    ############################################### 
    def number_atomic_gates_2(self, qc=None):
        from qiskit import CompositeGate,Gate
        from qiskit.extensions.standard.ccx import ToffoliGate
        from qiskit.extensions.standard.cu1 import Cu1Gate
        from qiskit.extensions.standard.cu3 import Cu3Gate
        from qiskit.extensions.standard.cswap import FredkinGate
        from qiskit.extensions.standard.cy import CyGate
        from qiskit.extensions.standard.cz import CzGate
        from qiskit.extensions.standard.ch import CHGate
        from qiskit.extensions.standard.crz import CrzGate

        """Count the number of leaf gates. """
        #worth 6 basic gates
        gate_list=[Cu1Gate,Cu3Gate,FredkinGate,CyGate,CzGate,CHGate,CrzGate]
        num = 0
        if qc == None:
            qc = self._circuit
        for gate in qc.data:
            if isinstance(gate, CompositeGate):
                num += self.number_atomic_gates_2(gate)
            else:
                if isinstance(gate, Gate):
                    if isinstance(gate,ToffoliGate):
                        num+=15
                    inlist = [isinstance(gate,i) for i in gate_list]
                    if any(inlist):
                        num+=5
                    num += 1
        return num
    ##############################################

<|MERGE_RESOLUTION|>--- conflicted
+++ resolved
@@ -253,9 +253,8 @@
             self._circuit.snapshot("5")
             self._execute_config["config"]["data"] = ["quantum_state_ket"]
             res = self.execute(self._circuit)
-            test = res.get_snapshot("5").get("quantum_state_ket")
             sv = res.get_snapshot("5").get("statevector")[0]
-        print(test[0].keys())
+
         # Extract output vector
         half = int(len(sv)/2)
         vec = sv[half:half+2**self._num_q]
@@ -272,14 +271,6 @@
         f2 = sum(np.angle(self._invec*tmp_vec.conj()))/self._num_q
         self._ret["solution"] = f1*vec*np.exp(-1j*f2)
 
-<<<<<<< HEAD
-        ########################
-        #self._ret["return"] = res
-        ########################
-        return(test)
-
-=======
->>>>>>> d8fba782
     
     def _state_tomography(self):
         """
@@ -554,7 +545,7 @@
         self._ret["matrix"] = self._matrix
         self._ret["invec"] = self._invec
         self._ret["eigenvalues"] = np.linalg.eig(self._matrix)[0]
-        return self._ret, sv
+        return self._ret
 
     ############################################### 
     def number_atomic_gates_2(self, qc=None):
