# -*- coding: utf-8 -*-

# Copyright 2018 IBM.
#
# Licensed under the Apache License, Version 2.0 (the "License");
# you may not use this file except in compliance with the License.
# You may obtain a copy of the License at
#
#     http://www.apache.org/licenses/LICENSE-2.0
#
# Unless required by applicable law or agreed to in writing, software
# distributed under the License is distributed on an "AS IS" BASIS,
# WITHOUT WARRANTIES OR CONDITIONS OF ANY KIND, either express or implied.
# See the License for the specific language governing permissions and
# limitations under the License.
# =============================================================================

import copy
import itertools
from functools import reduce
import logging
import sys
import json
from operator import iadd as op_iadd, isub as op_isub

import numpy as np
from scipy import sparse as scisparse
from scipy import linalg as scila
import qiskit
from qiskit import QuantumRegister, ClassicalRegister, QuantumCircuit
from qiskit.tools.qi.pauli import Pauli, label_to_pauli, sgn_prod
from qiskit.qasm import pi

from qiskit_aqua import AlgorithmError
from qiskit_aqua.utils import PauliGraph, summarize_circuits, run_circuits

logger = logging.getLogger(__name__)


class Operator(object):

    """
    Operators relevant for quantum applications

    Note:
        For grouped paulis represnetation, all operations will always convert it to paulis and then convert it back.
        (It might be a performance issue.)
    """

    def __init__(self, paulis=None, grouped_paulis=None, matrix=None, coloring="largest-degree"):
        """
        Args:
            paulis ([[float, Pauli]]): each list contains a coefficient (real number) and a corresponding Pauli class object.
            grouped_paulis ([[[float, Pauli]]]): each list of list contains a grouped paulis.
            matrix (numpy.ndarray or scipy.sparse.csr_matrix) : a 2-D sparse matrix represents operator (using CSR format internally)
            coloring (bool): method to group paulis.
        """
        self._paulis = paulis
        self._coloring = coloring
        self._grouped_paulis = grouped_paulis
        if matrix is not None:
            matrix = matrix if scisparse.issparse(matrix) else scisparse.csr_matrix(matrix)
            matrix = matrix if scisparse.isspmatrix_csr(matrix) else matrix.to_csr(copy=True)

        self._matrix = matrix
        self._to_dia_matrix(mode="matrix")

        # use for fast lookup whether or not the paulis is existed.
        self._simplify_paulis()

        self._summarize_circuits = False

    def _extend_or_combine(self, rhs, mode, operation=op_iadd):
        """
        Add two operators either extend (in-place) or combine (copy) them.
        The addition performs optimized combiniation of two operators.
        If `rhs` has identical basis, the coefficient are combined rather than
        appended.

        Args:
            rhs (Operator): to-be-combined operator
            mode (str): in-place or not.

        Returns:
            Operator: the operator.
        """

        if mode == 'inplace':
            lhs = self
        elif mode == 'non-inplace':
            lhs = copy.deepcopy(self)

        if lhs._paulis is not None and rhs._paulis is not None:
            for pauli in rhs._paulis:
                pauli_label = pauli[1].to_label()
                idx = lhs._paulis_table.get(pauli_label, None)
                if idx is not None:
                    lhs._paulis[idx][0] = operation(lhs._paulis[idx][0], pauli[0])
                else:
                    lhs._paulis_table[pauli_label] = len(lhs._paulis)
                    pauli[0] = operation(0.0, pauli[0])
                    lhs._paulis.append(pauli)
        elif lhs._grouped_paulis is not None and rhs._grouped_paulis is not None:
            lhs._grouped_paulis_to_paulis()
            rhs._grouped_paulis_to_paulis()
            lhs = operation(lhs, rhs)
            lhs._paulis_to_grouped_paulis()
        elif lhs._matrix is not None and rhs._matrix is not None:
            lhs._matrix = operation(lhs._matrix, rhs._matrix)
        else:
            raise TypeError("the representations of two Operators should be the same. ({}, {})".format(
                lhs.representations, rhs.representations))

        return lhs

    def __add__(self, rhs):
        """Overload + operation"""
        return self._extend_or_combine(rhs, 'non-inplace', op_iadd)

    def __iadd__(self, rhs):
        """Overload += operation"""
        return self._extend_or_combine(rhs, 'inplace', op_iadd)

    def __sub__(self, rhs):
        """Overload - operation"""
        return self._extend_or_combine(rhs, 'non-inplace', op_isub)

    def __isub__(self, rhs):
        """Overload -= operation"""
        return self._extend_or_combine(rhs, 'inplace', op_isub)

    def __neg__(self):
        """Overload unary - """
        ret = copy.deepcopy(self)
        ret.scaling_coeff(-1.0)
        return ret

    def __eq__(self, rhs):
        """Overload == operation"""
        if self._matrix is not None and rhs._matrix is not None:
            return np.all(self._matrix == rhs._matrix)
        if self._paulis is not None and rhs._paulis is not None:
            if len(self._paulis) != len(rhs._paulis):
                return False
            for coeff, pauli in self._paulis:
                found_pauli = False
                rhs_coeff = 0.0
                for coeff2, pauli2 in rhs._paulis:
                    if pauli == pauli2:
                        found_pauli = True
                        rhs_coeff = coeff2
                        break
                if found_pauli == False and rhs_coeff != 0.0:  # since we might have 0 weights of paulis.
                    return False
                if coeff != rhs_coeff:
                    return False
            return True

        if self._grouped_paulis is not None and rhs._grouped_paulis is not None:
            self._grouped_paulis_to_paulis()
            rhs._grouped_paulis_to_paulis()
            return self.__eq__(rhs)

    def __ne__(self, rhs):
        """ != """
        return not self.__eq__(rhs)

    def __str__(self):
        """Overload str()"""
        curr_repr = ""
        length = ""
        group = None
        if self._paulis is not None:
            curr_repr = 'paulis'
            length = len(self._paulis)
        elif self._grouped_paulis is not None:
            curr_repr = 'grouped_paulis'
            group = len(self._grouped_paulis)
            length = sum([len(gp) - 1 for gp in self._grouped_paulis])
        elif self._matrix is not None:
            curr_repr = 'matrix'
            length = "{}x{}".format(2 ** self.num_qubits, 2 ** self.num_qubits)

        ret = "Representation: {}, qubits: {}, size: {}{}".format(
            curr_repr, self.num_qubits, length, "" if group is None else " {}".format(group))

        return ret

    def chop(self, threshold=1e-15):
        """
        Eliminate the real and imagine part of coeff in each pauli by `threshold`.
        If pauli's coeff is less then `threshold` in both real and imagine parts, the pauli is removed.
        To align the internal representations, all available representations are chopped.
        The chopped result is stored back to original property.
        Note: if coeff is real-only, the imag part is skipped.

        Args:
            threshold (float): threshold chops the paulis
        """
        def chop_real_imag(coeff, threshold):
            temp_real = coeff.real if np.absolute(coeff.real) >= threshold else 0.0
            temp_imag = coeff.imag if np.absolute(coeff.imag) >= threshold else 0.0
            if temp_real == 0.0 and temp_imag == 0.0:
                return 0.0
            else:
                new_coeff = temp_real + 1j * temp_imag
                return new_coeff

        if self._paulis is not None:
            for i in range(len(self._paulis)):
                self._paulis[i][0] = chop_real_imag(self._paulis[i][0], threshold)
            paulis = [x for x in self._paulis if x[0] != 0.0]
            self._paulis = paulis
            self._paulis_table = {pauli[1].to_label(): i for i, pauli in enumerate(self._paulis)}
            if self._dia_matrix is not None:
                self._to_dia_matrix('paulis')

        elif self._grouped_paulis is not None:
            grouped_paulis = []
            for group_idx in range(1, len(self._grouped_paulis)):
                for pauli_idx in range(len(self._grouped_paulis[group_idx])):
                    self._grouped_paulis[group_idx][pauli_idx][0] = chop_real_imag(
                        self._grouped_paulis[group_idx][pauli_idx][0], threshold)
                paulis = [x for x in self._grouped_paulis[group_idx] if x[0] != 0.0]
                grouped_paulis.append(paulis)
            self._grouped_paulis = grouped_paulis
            if self._dia_matrix is not None:
                self._to_dia_matrix('grouped_paulis')

        elif self._matrix is not None:
            rows, cols = self._matrix.nonzero()
            for row, col in zip(rows, cols):
                self._matrix[row, col] = chop_real_imag(self._matrix[row, col], threshold)
            self._matrix.eliminate_zeros()
            if self._dia_matrix is not None:
                self._to_dia_matrix('matrix')

    def _simplify_paulis(self):
        """
        Merge the paulis (grouped_paulis) whose bases are identical but the pauli with zero coefficient
        would not be removed.

        Usually used in construction.
        """
        if self._paulis is not None:
            new_paulis = []
            new_paulis_table = {}
            for curr_paulis in self._paulis:
                pauli_label = curr_paulis[1].to_label()
                new_idx = new_paulis_table.get(pauli_label, None)
                if new_idx is not None:
                    new_paulis[new_idx][0] += curr_paulis[0]
                else:
                    new_paulis_table[pauli_label] = len(new_paulis)
                    new_paulis.append(curr_paulis)

            self._paulis = new_paulis
            self._paulis_table = new_paulis_table

        elif self._grouped_paulis is not None:
            self._grouped_paulis_to_paulis()
            self._simplify_paulis()
            self._paulis_to_grouped_paulis()

    def __mul__(self, rhs):
        """
        Overload * operation. Only support two Operators have the same representation mode.

        Returns:
            Operator: the multipled Operator.

        Raises:
            TypeError, if two Operators do not have the same representations.
        """
        if self._paulis is not None and rhs._paulis is not None:
            ret_pauli = Operator(paulis=[])
            for existed_pauli in self._paulis:
                for pauli in rhs._paulis:
                    basis, sign = sgn_prod(existed_pauli[1], pauli[1])
                    coeff = existed_pauli[0] * pauli[0] * sign
                    if abs(coeff) > 1e-15:
                        pauli_term = [coeff, basis]
                        ret_pauli += Operator(paulis=[pauli_term])
            return ret_pauli

        elif self._grouped_paulis is not None and rhs._grouped_paulis is not None:
            self._grouped_paulis_to_paulis()
            rhs._grouped_paulis_to_paulis()
            mul_pauli = self * rhs
            mul_pauli._paulis_to_grouped_paulis()
            ret_grouped_pauli = Operator(paulis=mul_pauli._paulis, grouped_paulis=mul_pauli._grouped_paulis)
            return ret_grouped_pauli

        elif self._matrix is not None and rhs._matrix is not None:
            ret_matrix = self._matrix.dot(rhs._matrix)
            return Operator(matrix=ret_matrix)
        else:
            raise TypeError("the representations of two Operators should be the same. ({}, {})".format(
                self.representations, rhs.representations))

    @property
    def coloring(self):
        """Getter of method of grouping paulis"""
        return self._coloring

    @coloring.setter
    def coloring(self, new_coloring):
        """Setter of method of grouping paulis"""
        self._coloring = new_coloring

    def _to_dia_matrix(self, mode):
        """
        Convert the reprenetations into diagonal matrix if possible and then store it back.
        For paulis, if all paulis are Z or I (identity), convert to dia_matrix.

        Args:
            mode (str): "matrix", "paulis" or "grouped_paulis".
        """
        if mode not in ['matrix', 'paulis', 'grouped_paulis']:
            raise ValueError(
                'Mode should be one of "matrix", "paulis", "grouped_paulis"')

        if mode == 'matrix' and self._matrix is not None:
            dia_matrix = self._matrix.diagonal()
            if not scisparse.csr_matrix(dia_matrix).nnz == self._matrix.nnz:
                dia_matrix = None
            self._dia_matrix = dia_matrix

        elif mode == 'paulis' and self._paulis is not None:
            if self._paulis == []:
                self._dia_matrix = None
            else:
                valid_dia_matrix_flag = True
                dia_matrix = 0.0
                for idx in range(len(self._paulis)):
                    coeff, pauli = self._paulis[idx][0], self._paulis[idx][1]
                    if not (np.all(pauli.w == 0)):
                        valid_dia_matrix_flag = False
                        break
                    dia_matrix += coeff * pauli.to_spmatrix().diagonal()
                self._dia_matrix = dia_matrix.copy() if valid_dia_matrix_flag else None

        elif mode == 'grouped_paulis' and self._grouped_paulis is not None:
            self._grouped_paulis_to_paulis()
            self._to_dia_matrix(mode='paulis')

        else:
            self._dia_matrix = None

    @property
    def paulis(self):
        """Getter of Pauli list."""
        return self._paulis

    @property
    def grouped_paulis(self):
        """Getter of grouped Pauli list."""
        return self._grouped_paulis

    @property
    def matrix(self):
        """Getter of matrix; if matrix is diagonal, diagonal matrix is returned instead."""
        return self._dia_matrix if self._dia_matrix is not None else self._matrix

    def enable_summarize_circuits(self):
        self._summarize_circuits = True

    def disable_summarize_circuits(self):
        self._summarize_circuits = False

    @property
    def representations(self):
        """
        Return the available represnetations in the Operator.

        Returns:
            list: available representations ([str])
        """
        ret = []
        if self._paulis is not None:
            ret.append("paulis")
        if self._grouped_paulis is not None:
            ret.append("grouped_paulis")
        if self._matrix is not None:
            ret.append("matrix")
        return ret

    @property
    def num_qubits(self):
        """
        number of qubits required for the operator.

        Returns:
            int: number of qubits

        """
        if self._paulis is not None:
            if self._paulis != []:
                return len(self._paulis[0][1].v)
            else:
                return 0
        elif self._grouped_paulis is not None and self._grouped_paulis != []:
            return len(self._grouped_paulis[0][0][1].v)
        else:
            return int(np.log2(self._matrix.shape[0]))

    @staticmethod
    def load_from_file(file_name):
        """
        Load paulis in a file to construct an Operator.

        Args:
            file_name (str): path to the file, which contains a list of Paulis and coefficients.

        Returns:
            Operator class: the loaded operator.
        """
        with open(file_name, 'r') as file:
            return Operator.load_from_dict(json.load(file))

    def save_to_file(self, file_name):
        """
        Save operator to a file in pauli representation.

        Args:
            file_name (str): path to the file

        """
        with open(file_name, 'w') as f:
            json.dump(self.save_to_dict(), f)

    @staticmethod
    def load_from_dict(dictionary):
        """
        Load paulis in a dict to construct an Operator, \
        the dict must be represented as follows: label and coeff (real and imag). \
        E.g.: \
           {'paulis': \
               [ \
                   {'label': 'IIII', \
                    'coeff': {'real': -0.33562957575267038, 'imag': 0.0}}, \
                   {'label': 'ZIII', \
                    'coeff': {'real': 0.28220597164664896, 'imag': 0.0}}, \
                    ... \
                ] \
            } \

        Args:
            dictionary (dict): dictionary, which contains a list of Paulis and coefficients.

        Returns:
            Operator: the loaded operator.
        """
        if 'paulis' not in dictionary:
            raise AlgorithmError('Dictionary missing "paulis" key')

        paulis = []
        for op in dictionary['paulis']:
            if 'label' not in op:
                raise AlgorithmError('Dictionary missing "label" key')

            pauli_label = op['label']
            if 'coeff' not in op:
                raise AlgorithmError('Dictionary missing "coeff" key')

            pauli_coeff = op['coeff']
            if 'real' not in pauli_coeff:
                raise AlgorithmError('Dictionary missing "real" key')

            coeff = pauli_coeff['real']
            if 'imag' in pauli_coeff:
                coeff = complex(pauli_coeff['real'], pauli_coeff['imag'])

            paulis.append([coeff, label_to_pauli(pauli_label)])

        return Operator(paulis=paulis)

    def save_to_dict(self):
        """
        Save operator to a dict in pauli represnetation.

        Returns:
            dict: a dictionary contains an operator with pauli representation.
        """
        self._check_representation("paulis")
        ret_dict = {"paulis": []}
        for pauli in self._paulis:
            op = {"label": pauli[1].to_label()}
            if isinstance(pauli[0], complex):
                op["coeff"] = {"real": np.real(pauli[0]),
                               "imag": np.imag(pauli[0])
                               }
            else:
                op["coeff"] = {"real": pauli[0]}

            ret_dict["paulis"].append(op)

        return ret_dict

    def print_operators(self, print_format='paulis'):
        """
        Print out the paulis in the selected representation.

        Args:
            print_format (str): "paulis", "grouped_paulis", "matrix"

        Returns:
            str: a formated operator.

        Raises:
            ValueError: if `print_format` is not supported.
        """
        ret = ""
        if print_format == 'paulis':
            self._check_representation("paulis")
            for pauli in self._paulis:
                ret += "{}\t{}\n".format(pauli[1].to_label(), pauli[0])
            if ret == "":
                ret += "Pauli list is empty."
        elif print_format == 'grouped_paulis':
            self._check_representation("grouped_paulis")
            for i in range(len(self._grouped_paulis)):
                ret += 'Post Rotations of TPB set {} '.format(i)
                ret += ': {} '.format(self._grouped_paulis[i][0][1].to_label())
                ret += '\n'
                for j in range(1, len(self._grouped_paulis[i])):
                    ret += '{} '.format(self._grouped_paulis[i][j][1].to_label())
                    ret += '{}\n'.format(self._grouped_paulis[i][j][0])
                ret += '\n'
            if ret == "":
                ret += "Grouped pauli list is empty."
        elif print_format == 'matrix':
            self._check_representation("matrix")
            ret = str(self._matrix.toarray())
        else:
            raise ValueError('Mode should be one of "matrix", "paulis", "grouped_paulis"')
        return ret

    def _eval_with_statevector(self, operator_mode, input_circuit, backend, execute_config):
        """
        Evaluate an Operator with the `input_circuit`.
        This mode interacts with the quantum state rather than the sampled results from the measurement.

        Args:
            operator_mode (str): representation of operator, including paulis, grouped_paulis and matrix
            input_circuit (QuantumCircuit): the quantum circuit.
            backend (str): backend selection for quantum machine.
            execute_config (dict): execution setting to quautum backend, refer to qiskit.wrapper.execute for details.

        Returns:
            float: average of evaluations

        Raises:
            AlgorithmError: if it tries to use non-statevector simulator.
        """
        if "statevector" not in backend:
            raise AlgorithmError(
                "statevector can be only used in statevector simulator but {} is used".format(backend))

        avg = 0.0
        if operator_mode == "matrix":
            self._check_representation("matrix")
            if self._dia_matrix is None:
                self._to_dia_matrix(mode='matrix')

            result = run_circuits(input_circuit, backend=backend, execute_config=execute_config,
                                  show_circuit_summary=self._summarize_circuits)
            quantum_state = np.asarray(result.get_statevector(input_circuit))

            if self._dia_matrix is not None:
                avg = np.sum(self._dia_matrix * np.absolute(quantum_state) ** 2)
            else:
                avg = np.vdot(quantum_state, self._matrix.dot(quantum_state))

        else:
            self._check_representation("paulis")
            n_qubits = self.num_qubits

            result = run_circuits(input_circuit, backend=backend, execute_config=execute_config,
                                  show_circuit_summary=self._summarize_circuits)
            simulator_initial_state = np.asarray(result.get_statevector(input_circuit))

            temp_config = copy.deepcopy(execute_config)

            if 'config' not in temp_config:
                temp_config['config'] = dict()

            temp_config['config']['initial_state'] = simulator_initial_state

            # Trial circuit w/o the final rotations
            # Execute trial circuit with final rotations for each Pauli in
            # hamiltonian and store from circuits[1] on

            q = QuantumRegister(n_qubits, name='q')

            circuits_to_simulate = []
            all_circuits = []
            for idx, pauli in enumerate(self._paulis):
                circuit = QuantumCircuit(q)
                for qubit_idx in range(n_qubits):
                    if pauli[1].v[qubit_idx] == 0 and pauli[1].w[qubit_idx] == 1:
                        circuit.u3(np.pi, 0.0, np.pi, q[qubit_idx])  # x
                    elif pauli[1].v[qubit_idx] == 1 and pauli[1].w[qubit_idx] == 0:
                        circuit.u1(np.pi, q[qubit_idx])  # z
                    elif pauli[1].v[qubit_idx] == 1 and pauli[1].w[qubit_idx] == 1:
                        circuit.u3(np.pi, np.pi/2, np.pi/2, q[qubit_idx])  # y

                all_circuits.append(circuit)
                if len(circuit) != 0:
                    circuits_to_simulate.append(circuit)

            result = run_circuits(circuits_to_simulate, backend=backend, execute_config=temp_config,
                                  show_circuit_summary=self._summarize_circuits)

            for idx, pauli in enumerate(self._paulis):
                circuit = all_circuits[idx]
                if len(circuit) == 0:
                    avg += pauli[0]
                else:
                    quantum_state_i = np.asarray(result.get_statevector(circuit))
                    # inner product with final rotations of (i)-th Pauli
                    avg += pauli[0] * (np.vdot(simulator_initial_state, quantum_state_i))

        return avg

    def _eval_multiple_shots(self, operator_mode, input_circuit, backend, execute_config, qjob_config):
        """
        Evaluate an Operator with the `input_circuit`. This mode interacts with the quantum machine and uses
        the statistic results.

        Args:
            operator_mode (str): representation of operator, including paulis, grouped_paulis and matrix
            input_circuit (QuantumCircuit): the quantum circuit.
            backend (str): backend selection for quantum machine.
            execute_config (dict): execution setting to quautum backend, refer to qiskit.wrapper.execute for details.
            qjob_config (dict): the setting to retrieve results from quantum backend, including timeout and wait.

        Returns:
            float, float: mean and standard deviation of evaluation results
        """

        num_shots = execute_config.get("shots", 1)
        avg, std_dev, variance = 0.0, 0.0, 0.0
        n_qubits = self.num_qubits
        circuits = []

        base_circuit = QuantumCircuit() + input_circuit
        c = base_circuit.get_cregs().get('c', ClassicalRegister(n_qubits, name='c'))
        base_circuit.add(c)

        if operator_mode == "paulis":
            self._check_representation("paulis")

            for idx, pauli in enumerate(self._paulis):
                circuit = QuantumCircuit() + base_circuit
                q = circuit.get_qregs()['q']
                c = circuit.get_cregs()['c']

                for qubit_idx in range(n_qubits):
                    # Measure X
                    if pauli[1].v[qubit_idx] == 0 and pauli[1].w[qubit_idx] == 1:
                        circuit.u2(0.0, np.pi, q[qubit_idx])  # h
                    # Measure Y
                    elif pauli[1].v[qubit_idx] == 1 and pauli[1].w[qubit_idx] == 1:
                        circuit.u1(np.pi/2, q[qubit_idx]).inverse()  # s
                        circuit.u2(0.0, np.pi, q[qubit_idx])  # h
                    circuit.measure(q[qubit_idx], c[qubit_idx])

                circuits.append(circuit)

            result = run_circuits(circuits, backend=backend, execute_config=execute_config,
                                  qjob_config=qjob_config, show_circuit_summary=self._summarize_circuits)

            avg_paulis = []
            for idx, pauli in enumerate(self._paulis):
                measured_results = result.get_counts(circuits[idx])
                avg_paulis.append(Operator._measure_pauli_z(measured_results, pauli[1]))
                avg += pauli[0] * avg_paulis[idx]
                variance += (pauli[0] ** 2) * Operator._covariance(measured_results, pauli[1], pauli[1],
                                                                   avg_paulis[idx], avg_paulis[idx])

        elif operator_mode == 'grouped_paulis':
            self._check_representation("grouped_paulis")

            for idx, tpb_set in enumerate(self._grouped_paulis):
                circuit = QuantumCircuit() + base_circuit
                q = circuit.get_qregs()['q']
                c = circuit.get_cregs()['c']
                for qubit_idx in range(n_qubits):
                    # Measure X
                    if tpb_set[0][1].v[qubit_idx] == 0 and tpb_set[0][1].w[qubit_idx] == 1:
                        circuit.u2(0.0, np.pi, q[qubit_idx])  # h
                    # Measure Y
                    elif tpb_set[0][1].v[qubit_idx] == 1 and tpb_set[0][1].w[qubit_idx] == 1:
                        circuit.u1(np.pi/2, q[qubit_idx]).inverse()  # s
                        circuit.u2(0.0, np.pi, q[qubit_idx])  # h
                    circuit.measure(q[qubit_idx], c[qubit_idx])
                circuits.append(circuit)

            # Execute all the stacked quantum circuits - one for each TPB set
            result = run_circuits(circuits, backend=backend, execute_config=execute_config,
                                  qjob_config=qjob_config, show_circuit_summary=self._summarize_circuits)

            for tpb_idx, tpb_set in enumerate(self._grouped_paulis):
                avg_paulis = []
                measured_results = result.get_counts(circuits[tpb_idx])
                # Compute the averages of each pauli in tpb_set
                for pauli_idx, pauli in enumerate(tpb_set):
                    avg_paulis.append(Operator._measure_pauli_z(measured_results, pauli[1]))
                    avg += pauli[0] * avg_paulis[pauli_idx]

                # Compute the covariance matrix elements of tpb_set
                # and add up to the total standard deviation
                # tpb_set = grouped_paulis, tensor product basis set
                for pauli_1_idx, pauli_1 in enumerate(tpb_set):
                    for pauli_2_idx, pauli_2 in enumerate(tpb_set):
                        variance += pauli_1[0] * pauli_2[0] * \
                            Operator._covariance(measured_results, pauli_1[1], pauli_2[1],
                                                 avg_paulis[pauli_1_idx], avg_paulis[pauli_2_idx])

        std_dev = np.sqrt(variance / num_shots)

        return avg, std_dev

    def _eval_directly(self, quantum_state):
        self._check_representation("matrix")
        if self._dia_matrix is None:
            self._to_dia_matrix(mode='matrix')
        if self._dia_matrix is not None:
            avg = np.sum(self._dia_matrix * np.absolute(quantum_state) ** 2)
        else:
            avg = np.vdot(quantum_state, self._matrix.dot(quantum_state))
        return avg

    def eval(self, operator_mode, input_circuit, backend, execute_config={}, qjob_config={}):
        """
        Supporting three ways to evaluate the given circuits with the operator.
        1. If `input_circuit` is a numpy.ndarray, it will directly perform inner product with the operator.
        2. If `backend` is a statevector simulator, use quantum backend to get statevector \
           and then evaluate with the operator.
        3. Other cases: it use with quanutm backend (simulator or real quantum machine), \
           to obtain the mean and standard deviation of measured results.

        Args:
            operator_mode (str): representation of operator, including paulis, grouped_paulis and matrix
            input_circuit (QuantumCircuit or numpy.ndarray): the quantum circuit.
            backend (str): backend selection for quantum machine.
            execute_config (dict): execution setting to quautum backend, refer to qiskit.wrapper.execute for details.
            qjob_config (dict): the setting to retrieve results from quantum backend, including timeout and wait.

        Returns:
            float, float: mean and standard deviation of avg
        """

        if isinstance(input_circuit, np.ndarray):
            avg = self._eval_directly(input_circuit)
            std_dev = 0.0
        else:
<<<<<<< HEAD
            try:
                qiskit.Aer.get_backend(backend)
                self.MAX_CIRCUITS_PER_JOB = sys.maxsize
            except KeyError:
                pass

=======
>>>>>>> 34565e28
            if "statevector" in backend:
                execute_config['shots'] = 1
                avg = self._eval_with_statevector(operator_mode, input_circuit, backend, execute_config)
                std_dev = 0.0
            else:
                avg, std_dev = self._eval_multiple_shots(
                    operator_mode, input_circuit, backend, execute_config, qjob_config)
        return avg, std_dev

    def to_paulis(self):
        self._check_representation('paulis')

    def to_grouped_paulis(self):
        self._check_representation('grouped_paulis')

    def to_matrix(self):
        self._check_representation('matrix')

    def convert(self, input_format, output_format, force=False):
        """
        A wrapper for conversion among all representations.
        Note that, if the output target is already there, it will skip the conversion.
        The result is stored back into its property directly.

        Args:
            input_format (str): case-insensitive input format,
                                should be one of "paulis", "grouped_paulis", "matrix"
            output_format (str): case-insensitive output format,
                                 should be one of "paulis", "grouped_paulis", "matrix"
            force (bool): convert to targeted format regardless its present.

        Raises:
            ValueError: if the unsupported output_format is specified.
        """
        input_format = input_format.lower()
        output_format = output_format.lower()

        if input_format not in ["paulis", "grouped_paulis", "matrix"]:
            raise ValueError(
                "Input format {} is not supported".format(input_format))

        if output_format not in ["paulis", "grouped_paulis", "matrix"]:
            raise ValueError(
                "Output format {} is not supported".format(output_format))

        if output_format == "paulis" and (self._paulis is None or force):
            if input_format == "matrix":
                self._matrix_to_paulis()
            elif input_format == "grouped_paulis":
                self._grouped_paulis_to_paulis()

        elif output_format == "grouped_paulis" and (self._grouped_paulis is None or force):
            if self._grouped_paulis == []:
                return
            if input_format == "paulis":
                self._paulis_to_grouped_paulis()
            elif input_format == "matrix":
                self._matrix_to_grouped_paulis()

        elif output_format == "matrix" and (self._matrix is None or force):
            if input_format == "paulis":
                self._paulis_to_matrix()
            elif input_format == "grouped_paulis":
                self._grouped_paulis_to_matrix()

    def _grouped_paulis_to_paulis(self):
        """
        Convert grouped paulis to paulis, and save it in internal property directly.

        Note:
            Ideally, all paulis in grouped_paulis should be unique.
            No need to check whether it is existed.
        """
        if self._grouped_paulis == []:
            return
        paulis = []
        for group in self._grouped_paulis:
            for idx in range(1, len(group)):  # the first one is the header.
                paulis.append(group[idx])
        self._paulis = paulis
        self._matrix = None
        self._grouped_paulis = None

    def _matrix_to_paulis(self):
        """
        Convert matrix to paulis, and save it in internal property directly.

        Note:
            Conversion from Paulis to matrix: H = sum_i alpha_i * Pauli_i
            Conversion from matrix to Paulis: alpha_i = coeff * Trace(H.Pauli_i) (dot product of trace)
                where coeff = 2^(- # of qubits), # of qubit = log2(dim of matrix)
        """
        if self._matrix.nnz == 0:
            return

        num_qubits = self.num_qubits
        coeff = 2 ** (-num_qubits)

        paulis = []
        # generate all possible paulis basis
        for basis in itertools.product('IXYZ', repeat=num_qubits):
            pauli_i = label_to_pauli(''.join(basis))
            trace_value = np.sum(self._matrix.dot(pauli_i.to_spmatrix()).diagonal())
            alpha_i = trace_value * coeff
            if alpha_i != 0.0:
                paulis.append([alpha_i, pauli_i])
        self._paulis = paulis
        self._matrix = None
        self._grouped_paulis = None

    def _paulis_to_grouped_paulis(self):
        """
        Convert paulis to grouped_paulis, and save it in internal property directly.
        Groups a list of [coeff,Pauli] into tensor product basis (tpb) sets
        """
        if self._paulis == []:
            return
        if self._coloring is not None:
            self._grouped_paulis = PauliGraph(self._paulis, mode=self._coloring).grouped_paulis
        else:
            temp_paulis = copy.deepcopy(self._paulis)
            n = self.num_qubits
            grouped_paulis = []
            sorted_paulis = []

            def check_pauli_in_list(target, pauli_list):
                ret = False
                for pauli in pauli_list:
                    if target[1] == pauli[1]:
                        ret = True
                        break
                return ret
            for i in range(len(temp_paulis)):
                p_1 = temp_paulis[i]
                if not check_pauli_in_list(p_1, sorted_paulis):
                    paulis_temp = []
                    # pauli_list_temp.extend(p_1) # this is going to signal the total
                    # post-rotations of the set (set master)
                    paulis_temp.append(p_1)
                    paulis_temp.append(copy.deepcopy(p_1))
                    paulis_temp[0][0] = 0.0  # zero coeff for HEADER
                    for j in range(i+1, len(temp_paulis)):
                        p_2 = temp_paulis[j]
                        if not check_pauli_in_list(p_2, sorted_paulis) and p_1[1] != p_2[1]:
                            j = 0
                            for i in range(n):
                                # p_2 is identity, p_1 is identity, p_1 and p_2 has same basis
                                if not ((p_2[1].v[i] == 0 and p_2[1].w[i] == 0) or
                                        (p_1[1].v[i] == 0 and p_1[1].w[i] == 0) or
                                        (p_2[1].v[i] == p_1[1].v[i] and
                                         p_2[1].w[i] == p_1[1].w[i])):
                                    break
                                else:
                                    # update master, if p_2 is not identity
                                    if p_2[1].v[i] == 1 or p_2[1].w[i] == 1:
                                        paulis_temp[0][1].v[i] = p_2[1].v[i]
                                        paulis_temp[0][1].w[i] = p_2[1].w[i]
                                j += 1
                            if j == n:
                                paulis_temp.append(p_2)
                                sorted_paulis.append(p_2)
                    grouped_paulis.append(paulis_temp)
            self._grouped_paulis = grouped_paulis
        self._matrix = None
        self._paulis = None

    def _matrix_to_grouped_paulis(self):
        """
        Convert matrix to grouped_paulis, and save it in internal property directly.
        """
        if self._matrix.nnz == 0:
            return
        self._matrix_to_paulis()
        self._paulis_to_grouped_paulis()
        self._matrix = None
        self._paulis = None

    def _paulis_to_matrix(self):
        """
        Convert paulis to matrix, and save it in internal property directly.
        If all paulis are Z or I (identity), convert to dia_matrix.
        """
        if self._paulis == []:
            return
        p = self._paulis[0]
        hamiltonian = p[0] * p[1].to_spmatrix()
        for idx in range(1, len(self._paulis)):
            p = self._paulis[idx]
            hamiltonian += p[0] * p[1].to_spmatrix()
        self._matrix = hamiltonian
        # print(self._matrix)
        # print(self._matrix.shape)
        self._to_dia_matrix(mode='matrix')
        self._paulis = None
        self._grouped_paulis = None

    def _grouped_paulis_to_matrix(self):
        """
        Convert grouped_paulis to matrix, and save it in internal property directly.
        If all paulis are Z or I (identity), convert to dia_matrix.
        """
        if self._grouped_paulis == []:
            return
        p = self._grouped_paulis[0][1]
        hamiltonian = p[0] * p[1].to_spmatrix()
        for idx in range(2, len(self._grouped_paulis[0])):
            p = self._grouped_paulis[0][idx]
            hamiltonian += p[0] * p[1].to_spmatrix()
        for group_idx in range(1, len(self._grouped_paulis)):
            group = self._grouped_paulis[group_idx]
            for idx in range(1, len(group)):
                p = group[idx]
                hamiltonian += p[0] * p[1].to_spmatrix()
        self._matrix = hamiltonian
        self._to_dia_matrix(mode='matrix')
        self._paulis = None
        self._grouped_paulis = None

    @staticmethod
    def _measure_pauli_z(data, pauli):
        """
        Appropriate post-rotations on the state are assumed.

        Args:
            data (dict): a dictionary of the form data = {'00000': 10} ({str: int})
            pauli (Pauli): a Pauli object

        Returns:
            float: Expected value of paulis given data
        """
        observable = 0
        tot = sum(data.values())
        for key in data:
            value = 1
            for j in range(pauli.numberofqubits):
                if ((pauli.v[j] == 1 or pauli.w[j] == 1) and
                        key[pauli.numberofqubits - j - 1] == '1'):
                    value = -value

            observable = observable + value * data[key] / tot
        return observable

    @staticmethod
    def _covariance(data, pauli_1, pauli_2, avg_1, avg_2):
        """
        Compute the covariance matrix element between two
        Paulis, given the measurement outcome.
        Appropriate post-rotations on the state are assumed.

        Args:
            data (dict): a dictionary of the form data = {'00000': 10} ({str:int})
            pauli_1 (Pauli): a Pauli class member
            pauli_2 (Pauli): a Pauli class member
            avg_1 (float): expectation value of pauli_1 on `data`
            avg_2 (float): expectation value of pauli_2 on `data`

        Returns:
            float: the element of the covariance matrix between two Paulis
        """
        cov = 0.0
        shots = sum(data.values())
        n_qub = pauli_1.numberofqubits

        if shots == 1:
            return cov

        for key in data:
            sign_1 = 1
            sign_2 = 1
            for j in range(n_qub):
                if ((pauli_1.v[j] == 1 or pauli_1.w[j] == 1) and
                        key[n_qub - j - 1] == '1'):
                    sign_1 = -sign_1
            for j in range(n_qub):
                if ((pauli_2.v[j] == 1 or pauli_2.w[j] == 1) and
                        key[n_qub - j - 1] == '1'):
                    sign_2 = -sign_2
            cov += (sign_1 - avg_1) * (sign_2 - avg_2) * data[key] / (shots - 1)
        return cov

    def two_qubit_reduced_operator(self, m, threshold=10**-13):
        """
        Eliminates the central and last qubit in a list of Pauli that has
        diagonal operators (Z,I) at those positions

        Chemistry specific method:
        It can be used to taper two qubits in parity and binary-tree mapped
        fermionic Hamiltonians when the spin orbitals are ordered in two spin
        sectors, (block spin order) according to the number of particles in the system.

        Args:
            m (int): number of fermionic particles
            threshold (float): threshold for Pauli simplification

        Returns:
            Operator: a new operator whose qubit number is reduced by 2.

        """
        if self._paulis is None or self._paulis == []:
            return self

        operator_out = Operator(paulis=[])
        par_1 = 1 if m % 2 == 0 else -1
        par_2 = 1 if m % 4 == 0 else -1

        n = len(self._paulis[0][1].v)
        last_idx = n - 1
        mid_idx = n // 2 - 1
        for pauli_term in self._paulis:  # loop over Pauli terms
            coeff_out = pauli_term[0]
            # Z operator encountered at qubit n/2-1
            if pauli_term[1].v[mid_idx] == 1 and pauli_term[1].w[mid_idx] == 0:
                coeff_out = par_2 * coeff_out
            # Z operator encountered at qubit n-1
            if pauli_term[1].v[last_idx] == 1 and pauli_term[1].w[last_idx] == 0:
                coeff_out = par_1 * coeff_out
            v_temp = []
            w_temp = []
            for j in range(n-1):
                if j != mid_idx:
                    # for j in range(n):
                    #     if j != n // 2 - 1 and j != n - 1:
                    v_temp.append(pauli_term[1].v[j])
                    w_temp.append(pauli_term[1].w[j])
            pauli_term_out = [coeff_out, Pauli(np.array(v_temp), np.array(w_temp))]
            if np.absolute(coeff_out) > threshold:
                operator_out += Operator(paulis=[pauli_term_out])
        operator_out.chop(threshold=threshold)

        return operator_out

    def reorder_paulis(self, grouping=None):
        """
        Reorder the pauli terms according to the specified grouping.

        Args:
            grouping (str): The name of the grouping, currently supports 'random' and 'default'.
                'random' corresponds to the order of Operator.paulis;
                'default' corresponds to the grouping as specified by Operator.grouped_paulis

        Returns:
            list: The list of pauli terms as ordered per the specified grouping
        """
        self._check_representation("paulis")
        if grouping == 'random':
            return self._paulis
        elif grouping == 'default':
            if self.grouped_paulis is None:
                self._paulis_to_grouped_paulis()
            return [pauli for group in self._grouped_paulis for pauli in group[1:]]
        else:
            raise ValueError('Unrecognized grouping {}.'.format(grouping))

<<<<<<< HEAD
    @staticmethod
    def construct_evolution_circuit(slice_pauli_list, evo_time, num_time_slices, state_registers,
                                    ancillary_registers=None, ctl_idx=0, unitary_power=None, use_basis_gates=True):
=======
    def construct_evolution_circuit(self, slice_pauli_list, evo_time, num_time_slices, state_registers,
                                    ancillary_registers=None, ctl_idx=0, unitary_power=None, use_basis_gates=True,
                                    shallow_slicing=False):
>>>>>>> 34565e28
        """
        Construct the evolution circuit according to the supplied specification.

        Args:
            slice_pauli_list (list): The list of pauli terms corresponding to a single time slice to be evolved
            evo_time (int): The evolution time
            num_time_slices (int): The number of time slices for the expansion
            state_registers (QuantumRegister): The Qiskit QuantumRegister corresponding to the qubits of the system
            ancillary_registers (QuantumRegister): The optional Qiskit QuantumRegister corresponding to the control
                qubits for the state_registers of the system
            ctl_idx (int): The index of the qubit of the control ancillary_registers to use
            unitary_power (int): The power to which the unitary operator is to be raised
            use_basis_gates (bool): boolean flag for indicating only using basis gates when building circuit.
            shallow_slicing (bool): boolean flag for indicating using shallow qc.data reference repetition for slicing

        Returns:
            QuantumCircuit: The Qiskit QuantumCircuit corresponding to specified evolution.
        """
        if state_registers is None:
            raise ValueError('Quantum state registers are required.')

<<<<<<< HEAD
        qc = QuantumCircuit(state_registers)
=======
        n_qubits = self.num_qubits
        qc_slice = QuantumCircuit(state_registers)
>>>>>>> 34565e28
        if ancillary_registers is not None:
            qc_slice.add(ancillary_registers)

        # for each pauli [IXYZ]+, record the list of qubit pairs needing CX's
        cnot_qubit_pairs = [None] * len(slice_pauli_list)
        # for each pauli [IXYZ]+, record the highest index of the nontrivial pauli gate (X,Y, or Z)
        top_XYZ_pauli_indices = [-1] * len(slice_pauli_list)

        for pauli_idx, pauli in enumerate(reversed(slice_pauli_list)):
            n_qubits = pauli[1].numberofqubits
            # changes bases if necessary
            nontrivial_pauli_indices = []
            for qubit_idx in range(n_qubits):
                # pauli I
                if pauli[1].v[qubit_idx] == 0 and pauli[1].w[qubit_idx] == 0:
                    continue

                if cnot_qubit_pairs[pauli_idx] is None:
                    nontrivial_pauli_indices.append(qubit_idx)

                if pauli[1].w[qubit_idx] == 1:
                    # pauli X
                    if pauli[1].v[qubit_idx] == 0:
                        if use_basis_gates:
                            qc_slice.u2(0.0, pi, state_registers[qubit_idx])
                        else:
                            qc_slice.h(state_registers[qubit_idx])
                    # pauli Y
                    elif pauli[1].v[qubit_idx] == 1:
                        if use_basis_gates:
                            qc_slice.u3(pi / 2, -pi / 2, pi / 2, state_registers[qubit_idx])
                        else:
                            qc_slice.rx(pi / 2, state_registers[qubit_idx])
                # pauli Z
                elif pauli[1].v[qubit_idx] == 1 and pauli[1].w[qubit_idx] == 0:
                    pass
                else:
                    raise ValueError('Unrecognized pauli: {}'.format(pauli[1]))

            if len(nontrivial_pauli_indices) > 0:
                top_XYZ_pauli_indices[pauli_idx] = nontrivial_pauli_indices[-1]

            # insert lhs cnot gates
            if cnot_qubit_pairs[pauli_idx] is None:
                cnot_qubit_pairs[pauli_idx] = list(zip(
                    sorted(nontrivial_pauli_indices)[:-1],
                    sorted(nontrivial_pauli_indices)[1:]
                ))

            for pair in cnot_qubit_pairs[pauli_idx]:
                qc_slice.cx(state_registers[pair[0]], state_registers[pair[1]])

            # insert Rz gate
            if top_XYZ_pauli_indices[pauli_idx] >= 0:
                if ancillary_registers is None:
                    lam = (2.0 * pauli[0] * evo_time / num_time_slices).real
                    if use_basis_gates:
                        qc_slice.u1(lam, state_registers[top_XYZ_pauli_indices[pauli_idx]])
                    else:
                        qc_slice.rz(lam, state_registers[top_XYZ_pauli_indices[pauli_idx]])
                else:
                    unitary_power = (2 ** ctl_idx) if unitary_power is None else unitary_power
                    lam = (2.0 * pauli[0] * evo_time / num_time_slices * unitary_power).real

                    if use_basis_gates:
                        qc_slice.u1(lam / 2, state_registers[top_XYZ_pauli_indices[pauli_idx]])
                        qc_slice.cx(ancillary_registers[ctl_idx], state_registers[top_XYZ_pauli_indices[pauli_idx]])
                        qc_slice.u1(-lam / 2, state_registers[top_XYZ_pauli_indices[pauli_idx]])
                        qc_slice.cx(ancillary_registers[ctl_idx], state_registers[top_XYZ_pauli_indices[pauli_idx]])
                    else:
                        qc_slice.crz(lam, ancillary_registers[ctl_idx], state_registers[top_XYZ_pauli_indices[pauli_idx]])

            # insert rhs cnot gates
            for pair in reversed(cnot_qubit_pairs[pauli_idx]):
                qc_slice.cx(state_registers[pair[0]], state_registers[pair[1]])

            # revert bases if necessary
            for qubit_idx in range(n_qubits):
                if pauli[1].w[qubit_idx] == 1:
                    # pauli X
                    if pauli[1].v[qubit_idx] == 0:
                        if use_basis_gates:
                            qc_slice.u2(0.0, pi, state_registers[qubit_idx])
                        else:
                            qc_slice.h(state_registers[qubit_idx])
                    # pauli Y
                    elif pauli[1].v[qubit_idx] == 1:
                        if use_basis_gates:
                            qc_slice.u3(-pi / 2, -pi / 2, pi / 2, state_registers[qubit_idx])
                        else:
                            qc_slice.rx(-pi / 2, state_registers[qubit_idx])

        # repeat the slice
        if shallow_slicing:
            logger.info('Under shallow slicing mode, the qc.data reference is repeated shallowly. '
                        'Thus, changing gates of one slice of the output circuit might affect other slices.')
            qc_slice.data *= num_time_slices
            qc = qc_slice
        else:
            qc = QuantumCircuit()
            for _ in range(num_time_slices):
                qc += qc_slice
        return qc

    @staticmethod
    def _suzuki_expansion_slice_matrix(pauli_list, lam, expansion_order):
        """
        Compute the matrix for a single slice of the suzuki expansion following the paper
        https://arxiv.org/pdf/quant-ph/0508139.pdf

        Args:
            pauli_list (list): The operator's complete list of pauli terms for the suzuki expansion
            lam (complex): The parameter lambda as defined in said paper
            expansion_order (int): The order for the suzuki expansion

        Returns:
            numpy array: The matrix representation corresponding to the specified suzuki expansion
        """
        if expansion_order == 1:
            left = reduce(
                lambda x, y: x @ y,
                [scila.expm(lam / 2 * c * p.to_spmatrix().tocsc()) for c, p in pauli_list]
            )
            right = reduce(
                lambda x, y: x @ y,
                [scila.expm(lam / 2 * c * p.to_spmatrix().tocsc()) for c, p in reversed(pauli_list)]
            )
            return left @ right
        else:
            pk = (4 - 4 ** (1 / (2 * expansion_order - 1))) ** -1
            side_base = Operator._suzuki_expansion_slice_matrix(
                pauli_list,
                lam * pk,
                expansion_order - 1
            )
            side = side_base @ side_base
            middle = Operator._suzuki_expansion_slice_matrix(
                pauli_list,
                lam * (1 - 4 * pk),
                expansion_order - 1
            )
            return side @ middle @ side

    @staticmethod
    def _suzuki_expansion_slice_pauli_list(pauli_list, lam_coef, expansion_order):
        """
        Similar to _suzuki_expansion_slice_matrix, with the difference that this method
        computes the list of pauli terms for a single slice of the suzuki expansion,
        which can then be fed to construct_evolution_circuit to build the QuantumCircuit.
        """
        if expansion_order == 1:
            half = [[lam_coef / 2 * c, p] for c, p in pauli_list]
            return half + list(reversed(half))
        else:
            pk = (4 - 4 ** (1 / (2 * expansion_order - 1))) ** -1
            side_base = Operator._suzuki_expansion_slice_pauli_list(
                pauli_list,
                lam_coef * pk,
                expansion_order - 1
            )
            side = side_base * 2
            middle = Operator._suzuki_expansion_slice_pauli_list(
                pauli_list,
                lam_coef * (1 - 4 * pk),
                expansion_order - 1
            )
            return side + middle + side

    def evolve(self, state_in, evo_time, evo_mode, num_time_slices, quantum_registers=None,
               paulis_grouping='random', expansion_mode='trotter', expansion_order=1):
        """
        Carry out the eoh evolution for the operator under supplied specifications.

        Args:
            state_in: The initial state for the evolution
            evo_time (int): The evolution time
            evo_mode (str): The mode under which the evolution is carried out.
                Currently only support 'matrix' or 'circuit'
            num_time_slices (int): The number of time slices for the expansion
            quantum_registers (QuantumRegister): The QuantumRegister to build the QuantumCircuit off of
            paulis_grouping (str): The grouping to dictate the ordering of the pauli terms.
                See reorder_paulis method for more details.
            expansion_mode (str): The mode under which the expansion is to be done.
                Currently support 'trotter', which follows the expansion as discussed in
                http://science.sciencemag.org/content/273/5278/1073,
                and 'suzuki', which corresponds to the discussion in
                https://arxiv.org/pdf/quant-ph/0508139.pdf
            expansion_order (int): The order for suzuki expansion

        Returns:
            Depending on the evo_mode specified, either return the matrix vector multiplication result
            or the constructed QuantumCircuit.

        """
        if num_time_slices < 0 or not isinstance(num_time_slices, int):
            raise ValueError('Number of time slices should be a non-negative integer.')
        if not (expansion_mode == 'trotter' or expansion_mode == 'suzuki'):
            raise NotImplementedError('Expansion mode {} not supported.'.format(expansion_mode))

        pauli_list = self.reorder_paulis(grouping=paulis_grouping)

        if evo_mode == 'matrix':
            self._check_representation("matrix")

            if num_time_slices == 0:
                return scila.expm(-1.j * evo_time * self._matrix.tocsc()) @ state_in
            else:
                if len(pauli_list) == 1:
                    approx_matrix_slice = scila.expm(
                        -1.j * evo_time / num_time_slices * pauli_list[0][0] * pauli_list[0][1].to_spmatrix().tocsc()
                    )
                else:
                    if expansion_mode == 'trotter':
                        approx_matrix_slice = reduce(
                            lambda x, y: x @ y,
                            [
                                scila.expm(-1.j * evo_time / num_time_slices * c * p.to_spmatrix().tocsc())
                                for c, p in pauli_list
                            ]
                        )
                    # suzuki expansion
                    elif expansion_mode == 'suzuki':
                        approx_matrix_slice = Operator._suzuki_expansion_slice_matrix(
                            pauli_list,
                            -1.j * evo_time / num_time_slices,
                            expansion_order
                        )
                    else:
                        raise ValueError('Unrecognized expansion mode {}.'.format(expansion_mode))
                return reduce(lambda x, y: x @ y, [approx_matrix_slice] * num_time_slices) @ state_in

        elif evo_mode == 'circuit':
            if num_time_slices == 0:
                raise ValueError('Number of time slices should be a positive integer for {} mode.'.format(evo_mode))
            else:
                if quantum_registers is None:
                    raise ValueError('Quantum registers are needed for circuit construction.')
                if len(pauli_list) == 1:
                    slice_pauli_list = pauli_list
                else:
                    if expansion_mode == 'trotter':
                        slice_pauli_list = pauli_list
                    # suzuki expansion
                    else:
                        slice_pauli_list = Operator._suzuki_expansion_slice_pauli_list(
                            pauli_list,
                            1,
                            expansion_order
                        )
                return self.construct_evolution_circuit(
                    slice_pauli_list, evo_time, num_time_slices, quantum_registers
                )
        else:
            raise ValueError('Evolution mode should be either "matrix" or "circuit".')

    def is_empty(self):
        """
        Check Operator is empty or not.

        Returns:
            bool: is empty?
        """
        if self._matrix is None and self._dia_matrix is None \
                and (self._paulis == [] or self._paulis is None) \
                and (self._grouped_paulis == [] or self._grouped_paulis is None):

            return True
        else:
            return False

    def _check_representation(self, targeted_represnetation):
        """
        Check the targeted representation is existed or not, if not, find available represnetations
        and then convert to the targeted one.

        Args:
            targeted_representation (str): should be one of paulis, grouped_paulis and matrix

        Raises:
            ValueError: if the `targeted_representation` is not recognized.
        """
        if targeted_represnetation == 'paulis':
            if self._paulis is None:
                if self._matrix is not None:
                    self._matrix_to_paulis()
                elif self._grouped_paulis is not None:
                    self._grouped_paulis_to_paulis()
                else:
                    raise AlgorithmError(
                        "at least having one of the three operator representations.")

        elif targeted_represnetation == 'grouped_paulis':
            if self._grouped_paulis is None:
                if self._paulis is not None:
                    self._paulis_to_grouped_paulis()
                elif self._matrix is not None:
                    self._matrix_to_grouped_paulis()
                else:
                    raise AlgorithmError(
                        "at least having one of the three operator representations.")

        elif targeted_represnetation == 'matrix':
            if self._matrix is None:
                if self._paulis is not None:
                    self._paulis_to_matrix()
                elif self._grouped_paulis is not None:
                    self._grouped_paulis_to_matrix()
                else:
                    raise AlgorithmError(
                        "at least having one of the three operator representations.")
        else:
            raise ValueError(
                '"targeted_represnetation" should be one of "paulis", "grouped_paulis" and "matrix".'
            )

    @staticmethod
    def row_echelon_F2(matrix_in):
        """
        Computes the row Echelon form of a binary matrix on the binary
        finite field

        Args:
            matrix_in (numpy.ndarray): binary matrix

        Returns:
            numpy.ndarray : matrix_in in Echelon row form
        """

        size = matrix_in.shape

        for i in range(size[0]):
            pivot_index = 0
            for j in range(size[1]):
                if matrix_in[i, j] == 1:
                    pivot_index = j
                    break
            for k in range(size[0]):
                if k != i and matrix_in[k, pivot_index] == 1:
                    matrix_in[k, :] = np.mod(matrix_in[k, :] + matrix_in[i, :], 2)

        matrix_out_temp = copy.deepcopy(matrix_in)
        indices = []
        matrix_out = np.zeros(size)

        for i in range(size[0] - 1):
            if np.array_equal(matrix_out_temp[i, :], np.zeros(size[1])):
                indices.append(i)
        for row in np.sort(indices)[::-1]:
            matrix_out_temp = np.delete(matrix_out_temp, (row), axis=0)

        matrix_out[0:size[0] - len(indices), :] = matrix_out_temp
        matrix_out = matrix_out.astype(int)

        return matrix_out

    @staticmethod
    def kernel_F2(matrix_in):
        """
        Computes the kernel of a binary matrix on the binary finite field

        Args:
            matrix_in (numpy.ndarray): binary matrix

        Returns:
            [numpy.ndarray]: the list of kernel vectors
        """

        size = matrix_in.shape
        kernel = []
        matrix_in_id = np.vstack((matrix_in, np.identity(size[1])))
        matrix_in_id_ech = (Operator.row_echelon_F2(matrix_in_id.transpose())).transpose()

        for col in range(size[1]):
            if (np.array_equal(matrix_in_id_ech[0:size[0], col], np.zeros(size[0])) and not
                    np.array_equal(matrix_in_id_ech[size[0]:, col], np.zeros(size[1]))):
                kernel.append(matrix_in_id_ech[size[0]:, col])

        return kernel

    def find_Z2_symmetries(self):
        """
        Finds Z2 Pauli-type symmetries of an Operator

        Returns:
            [Pauli]: the list of Pauli objects representing the Z2 symmetries
            [Pauli]: the list of single - qubit Pauli objects to construct the Cliffors operators
            [Operators]: the list of Clifford unitaries to block diagonalize Operator
            [int]: the list of support of the single-qubit Pauli objects used to build the clifford operators
        """

        Pauli_symmetries = []
        sq_paulis = []
        cliffords = []
        sq_list = []

        stacked_paulis = []

        if self.is_empty():
            logger.info("Operator is empty.")
            return [], [], [], []

        self._check_representation("paulis")

        for pauli in self._paulis:
            stacked_paulis.append(np.concatenate((pauli[1].w, pauli[1].v), axis=0))

        stacked_matrix = np.array(np.stack(stacked_paulis))
        symmetries = Operator.kernel_F2(stacked_matrix)

        if len(symmetries) == 0:
            logger.info("No symmetry is found.")
            return [], [], [], []

        stacked_symmetries = np.stack(symmetries)
        symm_shape = stacked_symmetries.shape

        for row in range(symm_shape[0]):

            Pauli_symmetries.append(Pauli(stacked_symmetries[row, : symm_shape[1] // 2],
                                          stacked_symmetries[row, symm_shape[1] // 2:]))

            stacked_symm_del = np.delete(stacked_symmetries, (row), axis=0)
            for col in range(symm_shape[1] // 2):
                # case symmetries other than one at (row) have Z or I on col qubit
                Z_or_I = True
                for symm_idx in range(symm_shape[0] - 1):
                    if not (stacked_symm_del[symm_idx, col] == 0
                            and stacked_symm_del[symm_idx, col + symm_shape[1] // 2] in (0, 1)):
                        Z_or_I = False
                if Z_or_I:
                    if ((stacked_symmetries[row, col] == 1 and
                         stacked_symmetries[row, col + symm_shape[1] // 2] == 0) or
                        (stacked_symmetries[row, col] == 1 and
                         stacked_symmetries[row, col + symm_shape[1] // 2] == 1)):
                        sq_paulis.append(Pauli(np.zeros(symm_shape[1] // 2),
                                               np.zeros(symm_shape[1] // 2)))
                        sq_paulis[row].v[col] = 0
                        sq_paulis[row].w[col] = 1
                        sq_list.append(col)
                        break

                # case symmetries other than one at (row) have X or I on col qubit
                X_or_I = True
                for symm_idx in range(symm_shape[0] - 1):
                    if not (stacked_symm_del[symm_idx, col] in (0, 1) and
                            stacked_symm_del[symm_idx, col + symm_shape[1] // 2] == 0):
                        X_or_I = False
                if X_or_I:
                    if ((stacked_symmetries[row, col] == 0 and
                         stacked_symmetries[row, col + symm_shape[1] // 2] == 1) or
                        (stacked_symmetries[row, col] == 1 and
                         stacked_symmetries[row, col + symm_shape[1] // 2] == 1)):
                        sq_paulis.append(Pauli(np.zeros(symm_shape[1] // 2), np.zeros(symm_shape[1] // 2)))
                        sq_paulis[row].v[col] = 1
                        sq_paulis[row].w[col] = 0
                        sq_list.append(col)
                        break

                # case symmetries other than one at (row)  have Y or I on col qubit
                Y_or_I = True
                for symm_idx in range(symm_shape[0] - 1):
                    if not ((stacked_symm_del[symm_idx, col] == 1 and
                             stacked_symm_del[symm_idx, col + symm_shape[1] // 2] == 1)
                            or (stacked_symm_del[symm_idx, col] == 0 and
                                stacked_symm_del[symm_idx, col + symm_shape[1] // 2] == 0)):
                        Y_or_I = False
                if Y_or_I:
                    if ((stacked_symmetries[row, col] == 0 and
                         stacked_symmetries[row, col + symm_shape[1] // 2] == 1) or
                        (stacked_symmetries[row, col] == 1 and
                         stacked_symmetries[row, col + symm_shape[1] // 2] == 0)):
                        sq_paulis.append(Pauli(np.zeros(symm_shape[1] // 2), np.zeros(symm_shape[1] // 2)))
                        sq_paulis[row].v[col] = 1
                        sq_paulis[row].w[col] = 1
                        sq_list.append(col)
                        break

        for symm_idx, Pauli_symm in enumerate(Pauli_symmetries):
            cliffords.append(Operator([[1 / np.sqrt(2), Pauli_symm], [1 / np.sqrt(2), sq_paulis[symm_idx]]]))

        return Pauli_symmetries, sq_paulis, cliffords, sq_list

    @staticmethod
    def qubit_tapering(operator, cliffords, sq_list, tapering_values):
        """
        Builds an Operator which has a number of qubits tapered off,
        based on a block-diagonal Operator built using a list of cliffords.
        The block-diagonal subspace is an input parameter, set through the list
        tapering_values, which takes values +/- 1.

        Args:
            operator (Operator): the target operator to be tapered
            cliffords ([Operator]): list of unitary Clifford transformation
            sq_list ([int]): position of the single-qubit operators that anticommute
            with the cliffords
            tapering_values ([int]): array of +/- 1 used to select the subspace. Length
            has to be equal to the length of cliffords and sq_list

        Returns:
            Operator : the tapered operator, or empty operator if the `operator` is empty.
        """

        if len(cliffords) == 0 or len(sq_list) == 0 or len(tapering_values) == 0:
            raise ValueError('Cliffords, single qubit list and tapering values cannot be empty.')

        if len(cliffords) != len(sq_list):
            raise ValueError('number of Clifford unitaries has to be the same as length of single'
                             'qubit list and tapering values.')
        if len(sq_list) != len(tapering_values):
            raise ValueError('number of Clifford unitaries has to be the same as length of single'
                             'qubit list and tapering values.')

        if operator.is_empty():
            logger.warning("The operator is empty, return the empty operator directly.")
            return operator

        operator.to_paulis()

        for clifford in cliffords:
            operator = clifford * operator * clifford

        operator_out = Operator(paulis=[])
        n = len(operator.paulis[0][1].v)
        for pauli_term in operator.paulis:
            coeff_out = pauli_term[0]
            for qubit_idx, qubit in enumerate(sq_list):
                if not (pauli_term[1].v[qubit] == 0 and pauli_term[1].w[qubit] == 0):
                    coeff_out = tapering_values[qubit_idx] * coeff_out
            v_temp = []
            w_temp = []
            for j in range(n):
                if j not in sq_list:
                    v_temp.append(pauli_term[1].v[j])
                    w_temp.append(pauli_term[1].w[j])
            pauli_term_out = [coeff_out, Pauli(np.array(v_temp), np.array(w_temp))]
            operator_out += Operator(paulis=[pauli_term_out])

        operator_out.zeros_coeff_elimination()
        return operator_out

    def zeros_coeff_elimination(self):
        """
        Elinminate paulis or grouped paulis whose coefficients are zeros.

        The difference from `_simplify_paulis` method is that, this method will not remove duplicated
        paulis.
        """
        if self._paulis is not None:
            new_paulis = [pauli for pauli in self._paulis if pauli[0] != 0]
            self._paulis = new_paulis
            self._paulis_table = {pauli[1].to_label(): i for i, pauli in enumerate(self._paulis)}

        elif self._grouped_paulis is not None:
            self._grouped_paulis_to_paulis()
            self.zeros_coeff_elimination()
            self._paulis_to_grouped_paulis()
            self._paulis = None

    def scaling_coeff(self, scaling_factor):
        """
        Constant scale the coefficient in an operator.

        Note that: the behavior of scaling in paulis (grouped_paulis) might be different from matrix

        Args:
            scaling_factor (float): the sacling factor
        """
        if self._paulis is not None:
            for idx in range(len(self._paulis)):
                self._paulis[idx] = [self._paulis[idx][0] * scaling_factor, self._paulis[idx][1]]
        elif self._grouped_paulis is not None:
            self._grouped_paulis_to_paulis()
            self._scale_paulis(scaling_factor)
            self._paulis_to_grouped_paulis()
        elif self._matrix is not None:
            self._matrix *= scaling_factor
            if self._dia_matrix is not None:
                self._dia_matrix *= scaling_factor<|MERGE_RESOLUTION|>--- conflicted
+++ resolved
@@ -756,15 +756,6 @@
             avg = self._eval_directly(input_circuit)
             std_dev = 0.0
         else:
-<<<<<<< HEAD
-            try:
-                qiskit.Aer.get_backend(backend)
-                self.MAX_CIRCUITS_PER_JOB = sys.maxsize
-            except KeyError:
-                pass
-
-=======
->>>>>>> 34565e28
             if "statevector" in backend:
                 execute_config['shots'] = 1
                 avg = self._eval_with_statevector(operator_mode, input_circuit, backend, execute_config)
@@ -1118,15 +1109,10 @@
         else:
             raise ValueError('Unrecognized grouping {}.'.format(grouping))
 
-<<<<<<< HEAD
     @staticmethod
     def construct_evolution_circuit(slice_pauli_list, evo_time, num_time_slices, state_registers,
-                                    ancillary_registers=None, ctl_idx=0, unitary_power=None, use_basis_gates=True):
-=======
-    def construct_evolution_circuit(self, slice_pauli_list, evo_time, num_time_slices, state_registers,
                                     ancillary_registers=None, ctl_idx=0, unitary_power=None, use_basis_gates=True,
                                     shallow_slicing=False):
->>>>>>> 34565e28
         """
         Construct the evolution circuit according to the supplied specification.
 
@@ -1148,12 +1134,7 @@
         if state_registers is None:
             raise ValueError('Quantum state registers are required.')
 
-<<<<<<< HEAD
-        qc = QuantumCircuit(state_registers)
-=======
-        n_qubits = self.num_qubits
         qc_slice = QuantumCircuit(state_registers)
->>>>>>> 34565e28
         if ancillary_registers is not None:
             qc_slice.add(ancillary_registers)
 
